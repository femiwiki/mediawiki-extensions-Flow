<?php

namespace Flow;

use Flow\Exception\InvalidInputException;
use Article;
use ContentHandler;
use Revision;
use Title;
use User;

// I got the feeling NinetyNinePercentController was a bit much.
interface OccupationController {
	public function isTalkpageOccupied( $title );
	public function ensureFlowRevision( Article $title );
}

class TalkpageManager implements OccupationController {

	protected $occupiedPages;

	/**
	 * @param array $occupiedNamespaces See documentation for $wgFlowOccupyNamespaces
	 * @param array $occupiedPages See documentation for $wgFlowOccupyPages
	 */
	public function __construct( array $occupiedNamespaces, array $occupiedPages ) {
		$this->occupiedNamespaces = $occupiedNamespaces;
		$this->occupiedPages = $occupiedPages;
	}

	/**
	 * Determines whether or not a talk page is "occupied" by Flow.
	 *
	 * Internally, determines whether or not 1% of the talk page contains
	 * 99% of the discussions.
	 * @param  Title  $title Title object to check for occupation status
	 * @return boolean True if the talk page is occupied, False otherwise.
	 */
	public function isTalkpageOccupied( $title ) {
		if ( !$title || !is_object( $title ) ) {
			// Invalid parameter
			return false;
		}

		return in_array( $title->getPrefixedText(), $this->occupiedPages )
			|| ( in_array( $title->getNamespace(), $this->occupiedNamespaces )
				&& !$title->isSubpage() );
	}

	/**
	 * When a page is taken over by Flow, add a revision.
	 * First, it provides a clearer history should Flow be disabled again later,
	 * and a descriptive message when people attempt to use regular API to fetch
	 * data for this "Page", which will no longer contain any useful content,
	 * since Flow has taken over.
	 * Also: Parsoid performs an API call to fetch page information, so we need
	 * to make sure a page actually exists ;)
	 *
	 * @param \Article $article
	 * @throws InvalidInputException
	 */
	public function ensureFlowRevision( Article $article ) {
		$title = $article->getTitle();
		if ( !$this->isTalkpageOccupied( $title ) ) {
			throw new InvalidInputException( 'Requested article is not Flow enabled', 'invalid-input' );
		}

		// Comment to add to the Revision to indicate Flow taking over
		$comment = '/* Taken over by Flow */';

		$page = $article->getPage();
		$revision = $page->getRevision();

		// Add a revision only if a Flow revision has not yet been inserted.
		if ( $revision === null || $revision->getComment( Revision::RAW ) != $comment ) {
			$message = wfMessage( 'flow-talk-taken-over' )->inContentLanguage()->text();
			$content = ContentHandler::makeContent( $message, $title );
<<<<<<< HEAD
			$page->doEditContent( $content, $comment, EDIT_FORCE_BOT | EDIT_SUPPRESS_RC );
=======
>>>>>>> d50ded89

			$user = User::newFromName(
				wfMessage( 'flow-talk-username' )->inContentLanguage()->text()
			);
			// Use the English fallback if the localized username is invalid or if a user
			// with the name exists.
			if ( $user === false || $user->getId() !== 0 ) {
				$user = User::newFromName( 'Flow talk page manager', false );
			}

			$page->doEditContent( $content, $comment, EDIT_FORCE_BOT | EDIT_SUPPRESS_RC,
				false, $user );
		}
	}
}<|MERGE_RESOLUTION|>--- conflicted
+++ resolved
@@ -75,10 +75,6 @@
 		if ( $revision === null || $revision->getComment( Revision::RAW ) != $comment ) {
 			$message = wfMessage( 'flow-talk-taken-over' )->inContentLanguage()->text();
 			$content = ContentHandler::makeContent( $message, $title );
-<<<<<<< HEAD
-			$page->doEditContent( $content, $comment, EDIT_FORCE_BOT | EDIT_SUPPRESS_RC );
-=======
->>>>>>> d50ded89
 
 			$user = User::newFromName(
 				wfMessage( 'flow-talk-username' )->inContentLanguage()->text()
