<?php

namespace Flow\Block;

use ApiResult;
use Flow\Container;
use Flow\Exception\InvalidActionException;
use Flow\Exception\InvalidInputException;
use Flow\Formatter\FormatterRow;
use Flow\Model\Header;
use Flow\RevisionActionPermissions;
use Flow\Templating;
use Flow\View\HeaderRevisionView;

class HeaderBlock extends AbstractBlock {

	/**
	 * @var Header|null
	 */
	protected $header;

	/**
	 * New revision created via submission.
	 *
	 * @var Header|null
	 */
	protected $newRevision;

	/**
	 * @var boolean
	 */
	protected $needCreate = false;

	/**
	 * @var string[]
	 */
	protected $supportedPostActions = array( 'edit-header' );

	/**
	 * @var string[]
	 */
	protected $requiresWikitext = array( 'edit-header', 'compare-header-revisions' );

	/**
	 * @var string[]
	 */
	protected $supportedGetActions = array( 'view', 'compare-header-revisions', 'edit-header', 'header-view' );

	// @Todo - fill in the template names
	protected $templates = array(
		'view' => '',
		'compare-header-revisions' => 'diff_view',
		'edit-header' => 'edit',
		'header-view' => 'single_view',
	);

	/**
	 * @var RevisionActionPermissions Allows or denies actions to be performed
	 */
	protected $permissions;

	public function init( $action, $user ) {
		parent::init( $action, $user );

		$this->permissions = new RevisionActionPermissions( Container::get( 'flow_actions' ), $user );

		// Basic initialisation done -- now, load data if applicable
		if ( $this->workflow->isNew() ) {
			$this->needCreate = true;
			return;
		}

		// Get the latest revision attached to this workflow
		$found = $this->storage->find(
			'Header',
			array( 'rev_type_id' => $this->workflow->getId() ),
			array( 'sort' => 'rev_id', 'order' => 'DESC', 'limit' => 1 )
		);

		if ( $found ) {
			$this->header = reset( $found );
		}
	}

	protected function validate() {
		// @todo some sort of restriction along the lines of article protection
		if ( !$this->user->isAllowed( 'edit' ) ) {
			$this->addError( 'permissions', wfMessage( 'flow-error-not-allowed' ) );
			return;
		}
		if ( empty( $this->submitted['content'] ) ) {
			$this->addError( 'content', wfMessage( 'flow-error-missing-header-content' ) );
		}

		if ( $this->header ) {
			$this->validateNextRevision();
		} else {
			// simpler case
			$this->validateFirstRevision();
		}
	}

	protected function validateNextRevision() {
		if ( !$this->permissions->isAllowed( $this->header, 'edit-header' ) ) {
			$this->addError( 'permissions', wfMessage( 'flow-error-not-allowed' ) );
			return;
		}

		if ( empty( $this->submitted['prev_revision'] ) ) {
			$this->addError( 'prev_revision', wfMessage( 'flow-error-missing-prev-revision-identifier' ) );
		} elseif ( $this->header->getRevisionId()->getAlphadecimal() !== $this->submitted['prev_revision'] ) {
			// This is a reasonably effective way to ensure prev revision matches, but for guarantees against race
			// conditions there also exists a unique index on rev_prev_revision in mysql, meaning if someone else inserts against the
			// parent we and the submitter think is the latest, our insert will fail.
			// TODO: Catch whatever exception happens there, make sure the most recent revision is the one in the cache before
			// handing user back to specific dialog indicating race condition
			$this->addError(
				'prev_revision',
				wfMessage( 'flow-error-prev-revision-mismatch' )->params( $this->submitted['prev_revision'], $this->header->getRevisionId()->getAlphadecimal() ),
				array( 'revision_id' => $this->header->getRevisionId()->getAlphadecimal() ) // save current revision ID
			);
		}

		// this isn't really part of validate, but we want the error-rendering template to see the users edited header
		$oldHeader = $this->header;
		$this->newRevision = $this->header->newNextRevision( $this->user, $this->submitted['content'], 'edit-header' );

		if ( !$this->checkSpamFilters( $this->header, $this->newRevision ) ) {
			return;
		}

	}

	protected function validateFirstRevision() {
		if ( !$this->permissions->isAllowed( null, 'create-header' ) ) {
			$this->addError( 'permissions', wfMessage( 'flow-error-not-allowed' ) );
			return;
		}
		if ( isset( $this->submitted['prev_revision'] ) && $this->submitted['prev_revision'] ) {
			// User submitted a previous revision, but we couldn't find one.  This is likely
			// an internal error and not a user error, consider better handling
			// is this even worth checking?
			$this->addError( 'prev_revision', wfMessage( 'flow-error-prev-revision-does-not-exist' ) );
			return;
		}

		$this->newRevision = Header::create( $this->workflow, $this->user, $this->submitted['content'], 'create-header' );

		if ( !$this->checkSpamFilters( null, $this->newRevision ) ) {
			return;
		}
	}

	public function needCreate() {
		return $this->needCreate;
	}

	public function commit() {
		switch( $this->action ) {
			case 'edit-header':
				$this->storage->put( $this->newRevision );

				return array(
					'new-revision-id' => $this->newRevision->getRevisionId(),
				);

			default:
				throw new InvalidActionException( 'Unrecognized commit action', 'invalid-action' );
		}
	}

	public function render( Templating $templating, array $options, $return = false ) {
		throw new FlowException( 'deprecated' );
	}

	public function renderAPI( Templating $templating, array $options ) {
		$output = array(
			'type' => $this->getName(),
			'editToken' => $this->getEditToken(),
		);

		switch ( $this->action ) {
			case 'view':
			case 'edit-header':
				$output += $this->renderRevisionAPI();
				break;

			case 'header-view':
				$revId = '';
				if ( isset( $options['revId'] ) ) {
					$revId = $options['revId'];
				}
				$output += $this->renderSingleViewAPI( $revId );
				break;

			case 'compare-header-revisions':
				$output += $this->renderDiffviewAPI( $options );
				break;
		}

<<<<<<< HEAD
		if ( $this->wasSubmitted() ) {
			$output += array(                
				'submitted' => $this->submitted,
				'errors' => $this->errors,
			);
		}
		return $output;
	}
=======
	public function renderAPI( Templating $templating, ApiResult $result, array $options ) {
		$output = array();
		$output['type'] = 'header';
>>>>>>> 73a9afca

	// @Todo - duplicated logic in other diff view block
	protected function renderDiffviewAPI( array $options ) {
		if ( !isset( $options['newRevision'] ) ) {
			throw new InvalidInputException( 'A revision must be provided for comparison', 'revision-comparison' );
		}
		$oldRevision = '';
		if ( isset( $options['oldRevision'] ) ) {
			$oldRevision = $options['newRevision'];
		}
		list( $new, $old ) = Container::get( 'query.header.view' )->getDiffViewResult( $options['newRevision'], $oldRevision );
		$output['revision'] = Container::get( 'formatter.revision.diff.view' )->formatApi( $new, $old, \RequestContext::getMain() );
		return $output;
	}

<<<<<<< HEAD
	// @Todo - duplicated logic in other single view block
	protected function renderSingleViewAPI( $revId ) {
		$row = Container::get( 'query.header.view' )->getSingleViewResult( $revId );
		$output['revision'] = Container::get( 'formatter.revisionview' )->formatApi( $row, \RequestContext::getMain() );
		return $output;
	}
=======
		$output = array(
			0 => $output,
		);
		$result->setIndexedTagName( $output, 'header' );
>>>>>>> 73a9afca

	protected function renderRevisionAPI() {
		$output = array();
		if ( $this->header === null ) {
			$output['revision'] = array(
				// @todo
				'actions' => array(
				),
				'links' => array(
				),
			);
		} else {
			$ctx = \RequestContext::getMain();
			$row = new FormatterRow;
			$row->workflow = $this->workflow;
			$row->revision = $this->header;
			$row->currentRevision = $this->header;

			$serializer = Container::get( 'formatter.revision' );
			if ( false !== array_search( $this->action, $this->requiresWikitext ) ) {
				$serializer->setContentFormat( 'wikitext' );
			}

			$output['revision'] = Container::get( 'formatter.revision' )->formatApi( $row, $ctx );
		}
		return $output;
	}

	public function getName() {
		return 'header';
	}
}<|MERGE_RESOLUTION|>--- conflicted
+++ resolved
@@ -2,7 +2,6 @@
 
 namespace Flow\Block;
 
-use ApiResult;
 use Flow\Container;
 use Flow\Exception\InvalidActionException;
 use Flow\Exception\InvalidInputException;
@@ -198,20 +197,14 @@
 				break;
 		}
 
-<<<<<<< HEAD
 		if ( $this->wasSubmitted() ) {
-			$output += array(                
+			$output += array(
 				'submitted' => $this->submitted,
 				'errors' => $this->errors,
 			);
 		}
 		return $output;
 	}
-=======
-	public function renderAPI( Templating $templating, ApiResult $result, array $options ) {
-		$output = array();
-		$output['type'] = 'header';
->>>>>>> 73a9afca
 
 	// @Todo - duplicated logic in other diff view block
 	protected function renderDiffviewAPI( array $options ) {
@@ -227,19 +220,12 @@
 		return $output;
 	}
 
-<<<<<<< HEAD
 	// @Todo - duplicated logic in other single view block
 	protected function renderSingleViewAPI( $revId ) {
 		$row = Container::get( 'query.header.view' )->getSingleViewResult( $revId );
 		$output['revision'] = Container::get( 'formatter.revisionview' )->formatApi( $row, \RequestContext::getMain() );
 		return $output;
 	}
-=======
-		$output = array(
-			0 => $output,
-		);
-		$result->setIndexedTagName( $output, 'header' );
->>>>>>> 73a9afca
 
 	protected function renderRevisionAPI() {
 		$output = array();
