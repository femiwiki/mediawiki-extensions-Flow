--- conflicted
+++ resolved
@@ -2,7 +2,6 @@
 
 namespace Flow\Block;
 
-use ApiResult;
 use Flow\RevisionActionPermissions;
 use Flow\Container;
 use Flow\Templating;
@@ -45,19 +44,12 @@
 		throw new FlowException( 'deprecated' );
 	}
 
-	public function renderAPI( Templating $templating, ApiResult $result, array $options ) {
+	public function renderAPI( Templating $templating, array $options ) {
 		if ( $this->workflow->isNew() ) {
-<<<<<<< HEAD
 			return array(
 				'type' => $this->getName(),
 				'revisions' => array(),
 				'links' => array(
-=======
-			$output = array(
-				0 => array(
-					'type' => 'board-history',
-					'empty' => '',
->>>>>>> 73a9afca
 				),
 			);
 			$result->setIndexedTagName( $output, 'board-history' );
@@ -69,7 +61,6 @@
 		$formatter->setIncludeHistoryProperties( true );
 		$ctx = \RequestContext::getMain();
 
-<<<<<<< HEAD
 		$posts = $revisions = array();
 		foreach ( $history as $row ) {
 			$serialized = $formatter->formatApi( $row, $ctx );
@@ -80,21 +71,8 @@
 			'type' => $this->getName(),
 			'revisions' => $revisions,
 			'links' => array(
-=======
-		$formatted = array();
-		foreach ( $history as $row ) {
-			$formatted[] = $formatter->formatApi( $row, $ctx );
-		}
-
-		$output = array(
-			0 => array(
-				'type' => 'board-history',
-				'*' => $formatted,
->>>>>>> 73a9afca
 			),
 		);
-		$result->setIndexedTagName( $output, 'board-history' );
-		return $output;
 	}
 
 	public function getName() {
