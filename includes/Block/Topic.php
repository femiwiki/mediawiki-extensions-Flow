<?php

namespace Flow\Block;

use Flow\Container;
use Flow\Data\ManagerGroup;
use Flow\Data\RootPostLoader;
use Flow\Exception\FailCommitException;
use Flow\Exception\InvalidActionException;
use Flow\Exception\InvalidDataException;
use Flow\Exception\InvalidInputException;
use Flow\Exception\PermissionException;
use Flow\Model\AbstractRevision;
use Flow\Model\PostRevision;
use Flow\Model\UUID;
use Flow\Model\Workflow;
use Flow\NotificationController;
use Flow\Parsoid\Utils;
use Flow\RevisionActionPermissions;
use Flow\Templating;
use Flow\View\History\History;
use Flow\View\History\HistoryRenderer;
use Flow\View\PostRevisionView;

class TopicBlock extends AbstractBlock {

	/**
	 * @var PostRevision|null
	 */
	protected $root;

	/**
	 * @var PostRevision|null
	 */
	protected $topicTitle;

	/**
	 * @var RootPostLoader|null
	 */
	protected $rootLoader;

	/**
	 * @var PostRevision|null
	 */
	protected $newRevision;

	/**
	 * @var array
	 */
	protected $notification;

	/**
	 * @var array
	 */
	protected $requestedPost = array();

	protected $supportedPostActions = array(
		// Standard editing
		'edit-post', 'reply',
		// Moderation
		'moderate-topic',
		// Close or open topic
		'close-open-topic',
		'moderate-post', 'hide-post', 'delete-post', 'suppress-post', 'restore-post',
		// Other stuff
		'edit-title',
	);

	protected $supportedGetActions = array(
		'view', 'history', 'edit-post', 'edit-title', 'compare-post-revisions',
	);

	/**
	 * @var RevisionActionPermissions $permissions Allows or denies actions to be performed
	 */
	protected $permissions;

	public function __construct( Workflow $workflow, ManagerGroup $storage, NotificationController $notificationController, $root ) {
		parent::__construct( $workflow, $storage, $notificationController );
		if ( $root instanceof PostRevision ) {
			$this->root = $root;
		} elseif ( $root instanceof RootPostLoader ) {
			$this->rootLoader = $root;
		} else {
			throw new InvalidInputException(
				'Expected PostRevision or RootPostLoader, received: ' . is_object( $root ) ? get_class( $root ) : gettype( $root ), 'invalid-input'
			);
		}
	}

	public function init( $action, $user ) {
		parent::init( $action, $user );
		$this->permissions = new RevisionActionPermissions( Container::get( 'flow_actions' ), $user );
	}

	protected function validate() {
		// If the topic is closed, the only allowed action is to reopen it
		$topicTitle = $this->loadTopicTitle();
		if ( $topicTitle ) {
			if (
				$topicTitle->isClosed()
				&& (
					$this->action !== 'close-open-topic'
					|| $this->submitted['moderationState'] !== 'restore'
				)
			) {
				$this->addError( 'moderate', wfMessage( 'flow-error-topic-is-closed' ) );
			}
		}

		switch( $this->action ) {
		case 'edit-title':
			$this->validateEditTitle();
			break;

		case 'reply':
			$this->validateReply();
			break;

		case 'moderate-topic':
		case 'close-open-topic':
			$this->validateModerateTopic();
			break;

		case 'moderate-post':
			$this->validateModeratePost();
			break;

		case 'hide-post':
			$this->validateModeratePost( AbstractRevision::MODERATED_HIDDEN );
			break;

		case 'delete-post':
			$this->validateModeratePost( AbstractRevision::MODERATED_DELETED );
			break;

		case 'suppress-post':
			$this->validateModeratePost( AbstractRevision::MODERATED_SUPPRESSED );
			break;

		case 'restore-post':
			$this->validateModeratePost( 'restore' );
			break;

		case 'edit-post':
			$this->validateEditPost();
			break;

		default:
			throw new InvalidActionException( "Unexpected action: {$this->action}", 'invalid-action' );
		}
	}

	protected function validateEditTitle() {
		if ( $this->workflow->isNew() ) {
			$this->addError( 'content', wfMessage( 'flow-error-no-existing-workflow' ) );
			return;
		}
		if ( !isset( $this->submitted['content'] ) || !is_string( $this->submitted['content'] ) ) {
			$this->addError( 'content', wfMessage( 'flow-error-missing-title' ) );
			return;
		}
		$this->submitted['content'] = trim( $this->submitted['content'] );
		$len = mb_strlen( $this->submitted['content'] );
		if ( $len === 0 ) {
			$this->addError( 'content', wfMessage( 'flow-error-missing-title' ) );
			return;
		}
		if ( $len > PostRevision::MAX_TOPIC_LENGTH ) {
			$this->addError( 'content', wfMessage( 'flow-error-title-too-long', PostRevision::MAX_TOPIC_LENGTH ) );
			return;
		}
		if ( empty( $this->submitted['prev_revision'] ) ) {
			$this->addError( 'prev_revision', wfMessage( 'flow-error-missing-prev-revision-identifier' ) );
			return;
		}
		$topicTitle = $this->loadTopicTitle();
		if ( !$topicTitle ) {
			throw new InvalidInputException( 'No revision associated with workflow?', 'missing-revision' );
		}
		if ( !$this->permissions->isAllowed( $topicTitle, 'edit-title' ) ) {
			$this->addError( 'permissions', wfMessage( 'flow-error-not-allowed' ) );
			return;
		}
		if ( $topicTitle->getRevisionId()->getAlphadecimal() !== $this->submitted['prev_revision'] ) {
			// This is a reasonably effective way to ensure prev revision matches, but for guarantees against race
			// conditions there also exists a unique index on rev_prev_revision in mysql, meaning if someone else inserts against the
			// parent we and the submitter think is the latest, our insert will fail.
			// TODO: Catch whatever exception happens there, make sure the most recent revision is the one in the cache before
			// handing user back to specific dialog indicating race condition
			$this->addError(
				'prev_revision',
				wfMessage( 'flow-error-prev-revision-mismatch' )->params( $this->submitted['prev_revision'], $topicTitle->getRevisionId()->getAlphadecimal() ),
				array( 'revision_id' => $topicTitle->getRevisionId()->getAlphadecimal() ) // save current revision ID
			);
			return;
		}

		$this->newRevision = $topicTitle->newNextRevision( $this->user, $this->submitted['content'], 'edit-title' );
		if ( !$this->checkSpamFilters( $topicTitle, $this->newRevision ) ) {
			return;
		}

		$this->setNotification( 'flow-topic-renamed' );
	}

	protected function validateReply() {
		if ( empty( $this->submitted['content'] ) ) {
			$this->addError( 'content', wfMessage( 'flow-error-missing-content' ) );
			return;
		}
		if ( !isset( $this->submitted['replyTo'] ) ) {
			$this->addError( 'replyTo', wfMessage( 'flow-error-missing-replyto' ) );
			return;
		}

		$post = $this->loadRequestedPost( $this->submitted['replyTo'] );
		if ( !$post ) {
			return; // loadRequestedPost adds its own errors
		}
		if ( !$this->permissions->isAllowed( $post, 'reply' ) ) {
			$this->addError( 'permissions', wfMessage( 'flow-error-not-allowed' ) );
			return;
		}
		$this->newRevision = $post->reply( $this->workflow, $this->user, $this->submitted['content'] );
		if ( !$this->checkSpamFilters( null, $this->newRevision ) ) {
			return;
		}

		$this->setNotification( 'flow-post-reply', array( 'reply-to' => $post ) );
	}

	protected function validateModerateTopic( $moderationState = null ) {
		$root = $this->loadRootPost();
		if ( !$root ) {
			return;
		}

		$this->doModerate( $root, $moderationState );
	}

	protected function validateModeratePost( $moderationState = null ) {
		if ( empty( $this->submitted['postId'] ) ) {
			$this->addError( 'post', wfMessage( 'flow-error-missing-postId' ) );
			return;
		}

		$post = $this->loadRequestedPost( $this->submitted['postId'] );
		if ( !$post ) {
			// loadRequestedPost added its own messages to $this->errors;
			return;
		}
		if ( $post->isTopicTitle() ) {
			$this->addError( 'moderate', wfMessage( 'flow-error-not-a-post' ) );
			return;
		}
		$this->doModerate( $post, $moderationState );
	}

	protected function doModerate( PostRevision $post, $moderationState = null ) {
		if ( $this->submitted['moderationState'] === 'close' && $post->isModerated() ) {
			$this->addError( 'moderate', wfMessage( 'flow-error-close-moderated-post' ) );
			return;
		}

		// Moderation state supplied in request parameters rather than the action
		if ( $moderationState === null ) {
			$moderationState = $this->submitted['moderationState'];
		}
		// $moderationState should be a string like 'restore', 'suppress', etc.  The exact strings allowed
		// are checked below with $post->isValidModerationState(), but this is checked first otherwise
		// a blank string would restore a post(due to AbstractRevision::MODERATED_NONE === '').
		if ( ! $moderationState ) {
			$this->addError( 'moderate', wfMessage( 'flow-error-invalid-moderation-state' ) );
			return;
		}
		// BC: 'suppress' used to be called 'censor'
		if ( $moderationState == 'censor' ) {
			$moderationState = 'suppress';
		}

		// By allowing the moderationState to be sourced from $this->submitted['moderationState']
		// we no longer have a unique action name for use with the permissions system.  This rebuilds
		// an action name. e.x. restore-post, restore-topic, suppress-topic, etc.
		$action = $moderationState . ( $post->isTopicTitle() ? "-topic" : "-post" );

		// 'restore' isn't an actual state, it returns a post to unmoderated status

		if ( $moderationState === 'restore' ) {
			$newState = AbstractRevision::MODERATED_NONE;
		} else {
			$newState = $moderationState;
		}

		if ( ! $post->isValidModerationState( $newState ) ) {
			$this->addError( 'moderate', wfMessage( 'flow-error-invalid-moderation-state' ) );
			return;
		}
		if ( !$this->permissions->isAllowed( $post, $action ) ) {
			$this->addError( 'permissions', wfMessage( 'flow-error-not-allowed' ) );
			return;
		}

		if ( empty( $this->submitted['reason'] ) ) {
			// If a summary is provided instead, parse the content and truncate it
			if ( !empty( $this->submitted['summary'] ) ) {
				global $wgLang;
				$this->submitted['reason'] = $wgLang->truncate(
					trim(
						strip_tags( Utils::convert( 'wikitext', 'html', $this->submitted['summary'], $this->workflow->getArticleTitle() ) )
					),
					255
				);
			}
			if ( empty( $this->submitted['reason'] ) ) {
				$this->addError( 'moderate', wfMessage( 'flow-error-invalid-moderation-reason' ) );
				return;
			}
		}

		$reason = $this->submitted['reason'];

		$this->newRevision = $post->moderate( $this->user, $newState, $action, $reason );
		if ( !$this->newRevision ) {
			$this->addError( 'moderate', wfMessage( 'flow-error-not-allowed' ) );
			return;
		}
	}

	protected function validateEditPost() {
		if ( empty( $this->submitted['postId'] ) ) {
			$this->addError( 'post', wfMessage( 'flow-error-missing-postId' ) );
			return;
		}
		if ( empty( $this->submitted['content'] ) ) {
			$this->addError( 'content', wfMessage( 'flow-error-missing-content' ) );
			return;
		}
		if ( empty( $this->submitted['prev_revision'] ) ) {
			$this->addError( 'prev_revision', wfMessage( 'flow-error-missing-prev-revision-identifier' ) );
			return;
		}
		$post = $this->loadRequestedPost( $this->submitted['postId'] );
		if ( !$post ) {
			return;
		}
		if ( !$this->permissions->isAllowed( $post, 'edit-post' ) ) {
			$this->addError( 'permissions', wfMessage( 'flow-error-not-allowed' ) );
			return;
		}
		if ( $post->getRevisionId()->getAlphadecimal() !== $this->submitted['prev_revision'] ) {
			// This is a reasonably effective way to ensure prev revision matches, but for guarantees against race
			// conditions there also exists a unique index on rev_prev_revision in mysql, meaning if someone else inserts against the
			// parent we and the submitter think is the latest, our insert will fail.
			// TODO: Catch whatever exception happens there, make sure the most recent revision is the one in the cache before
			// handing user back to specific dialog indicating race condition
			$this->addError(
				'prev_revision',
				wfMessage( 'flow-error-prev-revision-mismatch' )->params( $this->submitted['prev_revision'], $post->getRevisionId()->getAlphadecimal() ),
				array( 'revision_id' => $post->getRevisionId()->getAlphadecimal() ) // save current revision ID
			);
			return;
		}

		$this->newRevision = $post->newNextRevision( $this->user, $this->submitted['content'], 'edit-post' );
		if ( !$this->checkSpamFilters( $post, $this->newRevision ) ) {
			return;
		}

		$this->setNotification( 'flow-post-edited' );
	}

	public function commit() {
		$this->workflow->updateLastModified();

		switch( $this->action ) {
		case 'reply':
		case 'moderate-topic':
		case 'close-open-topic':
		case 'hide-post':
		case 'delete-post':
		case 'suppress-post':
		case 'restore-post':
		case 'moderate-post':
		case 'edit-title':
		case 'edit-post':
			if ( $this->newRevision === null ) {
				throw new FailCommitException( 'Attempt to save null revision', 'fail-commit' );
			}

			$this->storage->put( $this->newRevision );
			$this->storage->put( $this->workflow );
			$self = $this;
			$newRevision = $this->newRevision;
			$rootPost = $this->loadRootPost();

			// If no context was loaded render the post in isolation
			// @todo make more explicit
			try {
				$newRevision->getChildren();
			} catch ( \MWException $e ) {
				$newRevision->setChildren( array() );
			}

<<<<<<< HEAD
=======
			// FIXME special case
			if ( $this->action == 'edit-title' ) {
				$renderFunction = function( Templating $templating ) use ( $newRevision ) {
					return $templating->getContent( $newRevision, 'wikitext' );
				};
			} elseif ( $this->action === 'moderate-topic' || $this->action === 'close-open-topic' ) {
				$renderFunction = function( Templating $templating ) use ( $self, $newRevision ) {
					return $templating->renderTopic( $newRevision, $self );
				};
			} else {
				$renderFunction = function( Templating $templating ) use ( $self, $newRevision, $rootPost ) {
					return $templating->renderPost( $newRevision, $self );
				};
			}

>>>>>>> 06eceef3
			if ( is_array( $this->notification ) ) {
				$this->notification['params']['revision'] = $this->newRevision;
				// $this->topicTitle has already been loaded before in case
				// we've just edited it, so when editing the title, this will
				// be its previous revision (which is what we want - new
				// revision is in ['params']['revision'])
				$this->notification['params']['topic-title'] = $this->loadTopicTitle();
				$this->notificationController->notifyPostChange( $this->notification['type'], $this->notification['params'] );
			}

			return array(
				'new-revision-id' => $this->newRevision->getRevisionId(),
			);

		default:
			throw new InvalidActionException( "Unknown commit action: {$this->action}", 'invalid-action' );
		}
	}

<<<<<<< HEAD
	public function render( Templating $templating, array $options ) {
		throw new FlowException( 'deprecated' );
=======
	public function render( Templating $templating, array $options, $return = false ) {
		if ( $this->action === 'history' ) {
			$templating->getOutput()->addModuleStyles( array( 'ext.flow.history' ) );
			$templating->getOutput()->addModules( array( 'ext.flow.history' ) );
		} else {
			$templating->getOutput()->addModuleStyles( array( 'ext.flow.discussion.styles', 'ext.flow.moderation.styles' ) );
			$templating->getOutput()->addModules( array( 'ext.flow.discussion' ) );
		}

		$prefix = '';

		switch( $this->action ) {
		case 'history':
			$root = $this->loadRootPost();
			if ( !$root ) {
				return '';
			}

			// BC: old history links used to also have postId for topic history
			if ( isset( $options['postId'] ) && !$root->getPostId()->equals( UUID::create( $options['postId'] ) ) ) {
				return $prefix . $this->renderPostHistory( $templating, $options, $return );
			}

			$history = $this->loadTopicHistory();

			return $prefix . $templating->render( "flow:topic-history.html.php", array(
				'block' => $this,
				'topic' => $this->workflow,
				'root' => $root,
				'history' => new History( $history ),
				'historyRenderer' => new HistoryRenderer( $this->permissions, $templating, $this ),
			), $return );

		case 'edit-post':
			return $prefix . $this->renderEditPost( $templating, $options, $return );

		case 'edit-title':
			$topicTitle = $this->loadTopicTitle();
			if ( !$this->permissions->isAllowed( $topicTitle, 'edit-title' ) ) {
				return $prefix . $templating->render( 'flow:error-permissions.html.php' );
			}
			return $prefix . $templating->render( "flow:edit-title.html.php", array(
				'block' => $this,
				'topic' => $this->workflow,
				'topicTitle' => $this->newRevision ?: $topicTitle, // if already submitted, use submitted revision,
			), $return );

		case 'compare-post-revisions':
			if ( !isset( $options['newRevision'] ) ) {
				throw new InvalidInputException( 'A revision must be provided for comparison', 'revision-comparison' );
			}

			$revisionView = PostRevisionView::newFromId( $options['newRevision'], $templating, $this, $this->user );
			if ( !$revisionView ) {
				throw new InvalidInputException( 'An invalid revision was provided for comparison', 'revision-comparison' );
			}

			if ( isset( $options['oldRevision'] ) ) {
				return $revisionView->renderDiffViewAgainst( $options['oldRevision'], $return );
			} else {
				return $revisionView->renderDiffViewAgainstPrevious( $return );
			}
			break;

		default:
			$root = $this->loadRootPost();
			if ( !$root ) {
				return '';
			}

			if ( !isset( $options['topiclist-block'] ) ) {
				$title = $templating->getContent( $root, 'wikitext' );
				$templating->getOutput()->setHtmlTitle( $title );
				$templating->getOutput()->setPageTitle( $title );

				$prefix = $templating->render(
					'flow:topic-permalink-warning.html.php',
					array(
						'block' => $this,
					),
					$return
				);
			}

			if ( !$this->permissions->isAllowed( $root, 'view' ) ) {
				return $prefix . $templating->render( 'flow:error-permissions.html.php' );
			} elseif ( isset( $options['revId'] ) ) {
				$revisionView = PostRevisionView::newFromId( $options['revId'], $templating, $this, $this->user );
				if ( !$revisionView ) {
					throw new InvalidInputException( 'The requested revision could not be found', 'missing-revision' );
				} else if ( !$this->permissions->isAllowed( $revisionView->getRevision(), 'view' ) ) {
					$this->addError( 'moderation', wfMessage( 'flow-error-not-allowed' ) );
					return null;
				}
				return $revisionView->renderSingleView( $return );
			} else {
				return $prefix . $templating->renderTopic(
					$root,
					$this,
					$return
				);
			}
		}
>>>>>>> 06eceef3
	}

	protected function renderPostHistory( Templating $templating, array $options, $return = false ) {
		if ( !isset( $options['postId'] ) ) {
			$this->addError( 'post', wfMessage( 'flow-error-missing-postId' ) );
			return '';
		}
		$post = $this->loadRequestedPost( $options['postId'] );
		if ( !$post ) {
			return '';
		}

		$topicTitle = $this->loadTopicTitle(); // pre-loaded by loadRequestedPost
		if ( !$this->permissions->isAllowed( $topicTitle, 'view' ) ) {
			$this->addError( 'permissions', wfMessage( 'flow-error-not-allowed' ) );
			return '';
		}

		$history = $this->getHistory( $options['postId'] );

		return $templating->render( "flow:post-history.html.php", array(
			'block' => $this,
			'topic' => $this->workflow,
			'topicTitle' => $this->loadTopicTitle(), // pre-loaded by loadRequestedPost
			'post' => $post,
			'history' => new History( $history ),
			'historyRenderer' => new HistoryRenderer( $this->permissions, $templating, $this ),
		), $return );
	}

	protected function renderEditPost( Templating $templating, array $options, $return = false ) {
		if ( !isset( $options['postId'] ) ) {
			throw new InvalidInputException( 'No postId provided', 'invalid-input' );
		}
		$post = $this->loadRequestedPost( $options['postId'] );
		if ( !$post ) {
			return '';
		}
		if ( !$this->permissions->isAllowed( $post, 'edit-post' ) ) {
			throw new PermissionException( 'Not Allowed', 'insufficient-permission' );
		}
		return $templating->render( "flow:edit-post.html.php", array(
			'block' => $this,
			'topic' => $this->workflow,
			'post' => $this->newRevision ?: $post, // if already submitted, use submitted revision
		), $return );
	}

	public function renderAPI( Templating $templating, array $options ) {
		if ( isset( $options['postId'] ) ) {
			$rootPost = $this->loadRootPost();
			if ( !$rootPost ) {
				return array();
			}

			$indexDescendant = $rootPost->registerDescendant( $options['postId'] );
			$post = $rootPost->getRecursiveResult( $indexDescendant );
			if ( $post === false ) {
				throw new InvalidInputException( 'Requested postId is not available within post tree', 'invalid-input' );
			}

			if ( !$post ) {
				throw new InvalidInputException( 'Requested post could not be found', 'invalid-input' );
			}

			$res = $this->renderPostAPI( $templating, $post, $options );
			if ( $res === null ) {
				throw new PermissionException( 'Not Allowed', 'insufficient-permission' );
			}
			return array( $res );
		} else {
			$output = $this->renderTopicAPI( $templating, $options );
			if ( $output === null ) {
				throw new PermissionException( 'Not Allowed', 'insufficient-permission' );
			}
			return $output;
		}
	}

	public function renderTopicAPI( Templating $templating, array $options ) {
		$topic = $this->workflow;
		$rootPost = $this->loadRootPost();
		if ( !$rootPost ) {
			return array();
		}

		if ( isset( $options['showhistoryfor'] ) ) {
			$output['history'] = array();

			$historyBatch = $this->getHistoryBatch( (array)$options['showhistoryfor'] );

			foreach( $historyBatch as $historyGroup ) {
				/** @var PostRevision[] $historyGroup */
				foreach( $historyGroup as $historyEntry ) {
					$postId = $historyEntry->getPostId()->getAlphadecimal();
					if ( ! isset( $output['history'][$postId] ) ) {
						$output['history'][$postId] = array();
					}

					$output['history'][$postId][] = $historyEntry;
				}
			}
		}

		$serializer = Container::get( 'formatter.revision' );
		$stack = new \SplStack;
		$stack->push( $rootPost );
		$result = array();
		while( !$stack->isEmpty() ) {
			$post = $stack->pop();
			foreach ( $post->getChildren() as $child ) {
				$stack->push( $child );
			}
			$result[$child->getRevisionId()->getAlphadecimal()] = $serializer->formatApi(
			);
		}

		$result = array( $rootPost->getRevisionId()->getAlphadecimal() => $output );
		foreach( $rootPost->getChildren() as $child ) {
			$res = $this->renderPostAPI( $templating, $child, $options );
			if ( $res !== null ) {
				$result = array_merge( $result, $res );
			}
		}

		return $result;
	}

	protected function renderPostAPI( Templating $templating, PostRevision $post, array $options ) {
		if ( !$this->permissions->isAllowed( $post, 'view' ) ) {
			// we have to return null, or we would have to duplicate this call when rendering children.
			// callers must check for null and do as appropriate
			return null;
		}

		$output = array();
		$output['post-id'] = $post->getPostId()->getAlphadecimal();
		$output['revision-id'] = $post->getRevisionId()->getAlphadecimal();
		$contentFormat = $post->getContentFormat();

		// This may force a round trip through parsoid for the wikitext when
		// posts are stored as html, as such it should only be used when
		// actually needed
		if ( isset( $options['contentFormat'] ) ) {
			$contentFormat = $options['contentFormat'];
		}

		if ( $post->isModerated() ) {
			$output['post-moderated'] = 'post-moderated';
		} else {
			$output['content'] = array(
				'*' => $templating->getContent( $post, $contentFormat ),
				'format' => $contentFormat
			);
			$output['user'] = $templating->getCreatorText( $post );
		}

		if ( ! isset( $options['no-children'] ) ) {

			foreach( $post->getChildren() as $child ) {
				$res = $this->renderPostAPI( $templating, $child, $options );
				if ( $res !== null ) {

					$children[] = $res;
				}
			}

			if ( count( $children ) > 1 ) {
				$output['replies'] = $children;
			}
		}

		$postId = $post->getPostId()->getAlphadecimal();
		if ( isset( $options['history'][$postId] ) ) {
			$output['revisions'] = $this->getAPIHistory( $templating, $postId, $options['history'][$postId] );
		}

		return $output;
	}

	protected function getAPIHistory( Templating $templating, /*string*/ $postId, array $history ) {
		$output = array();

		$output['_element'] = 'revision';
		$output['post-id'] = $postId;

		foreach( $history as $revision ) {
			/** @var AbstractRevision $revision */
			if ( $this->permissions->isAllowed( $revision, 'view' ) ) {
				$output[] = array(
					'revision-id' => $revision->getRevisionId()->getAlphadecimal(),
					'revision-author' => $templating->getUserText( $revision ),
					'revision-change-type' => $revision->getChangeType(),
				);
			}
		}

		return $output;
	}

	protected function getHistory( $postId ) {
		$history = $this->storage->find(
			'PostRevision',
			array( 'rev_type_id' => UUID::create( $postId ) ),
			array( 'sort' => 'rev_id', 'order' => 'DESC', 'limit' => 100 )
		);
		if ( $history ) {
			// get rid of history entries user doesn't have sufficient permissions for
			foreach ( $history as $i => $revision ) {
				/** @var PostRevision $revision */

				// only check against the specific revision, ignoring the most recent
				if ( !$this->permissions->isAllowed( $revision, 'history' ) ) {
					unset( $history[$i] );
				}
			}

			return $history;
		} else {
			throw new InvalidDataException( 'Unable to load post history for post ' . $postId, 'fail-load-history' );
		}
	}

	/**
	 * @param UUID[] $postIds
	 * @return PostRevision[]
	 */
	protected function getHistoryBatch( $postIds ) {
		$searchItems = array();

		// Make list of candidate conditions
		foreach( $postIds as $postId ) {
			$uuid = UUID::create( $postId );
			$searchItems[$uuid->getAlphadecimal()] = array(
				'rev_type_id' => $uuid,
			);
		}

		// Filter conditions so that only relevant ones are requested
		$searchConditions = array();
		$traversalQueue = array( $this->root );

		while( count( $traversalQueue ) > 0 ) {
			$cur = array_shift( $traversalQueue );

			foreach( $cur->getChildren() as $child ) {
				array_push( $traversalQueue, $child );
			}

			$postId = $cur->getPostId()->getAlphadecimal();
			if ( isset( $searchItems[$postId] ) ) {
				$searchConditions[] = $searchItems[$postId];
			}
		}

		if ( count( $searchConditions ) === 0 ) {
			return array();
		}

		return $this->storage->findMulti(
			'PostRevision',
			$searchConditions,
			array( 'sort' => 'rev_id', 'order' => 'DESC', 'limit' => 100 )
		);
	}

	/**
	 * @return PostRevision|null
	 */
	public function loadRootPost() {
		if ( $this->root !== null ) {
			return $this->root;
		}

		$rootPost = $this->rootLoader->get( $this->workflow->getId() );

		if ( $this->permissions->isAllowed( $rootPost, 'view' ) ) {
			// topicTitle is same as root, difference is root has children populated to full depth
			return $this->topicTitle = $this->root = $rootPost;
		}

		$this->addError( 'moderation', wfMessage( 'flow-error-not-allowed' ) );

		return null;
	}

	// Loads only the title, as opposed to loadRootPost which gets the entire tree of posts.
	public function loadTopicTitle() {
		if ( $this->workflow->isNew() ) {
			throw new InvalidDataException( 'New workflows do not have any related content', 'missing-topic-title' );
		}
		if ( $this->topicTitle === null ) {
			$found = $this->storage->find(
				'PostRevision',
				array( 'rev_type_id' => $this->workflow->getId() ),
				array( 'sort' => 'rev_id', 'order' => 'DESC', 'limit' => 1 )
			);
			if ( !$found ) {
				throw new InvalidDataException( 'Every workflow must have an associated topic title', 'missing-topic-title' );
			}
			$this->topicTitle = reset( $found );

			// this method loads only title, nothing else; otherwise, you're
			// looking for loadRootPost
			$this->topicTitle->setChildren( array() );
			$this->topicTitle->setDepth( 0 );
			$this->topicTitle->setRootPost( $this->topicTitle );

			if ( !$this->permissions->isAllowed( $this->topicTitle, 'view' ) ) {
				$this->topicTitle = null;
				$this->addError( 'permissions', wfMessage( 'flow-error-not-allowed' ) );
			}
		}
		return $this->topicTitle;
	}

	protected function loadTopicHistory() {
		$history = $this->storage->find(
			'TopicHistoryEntry',
			array( 'topic_root_id' => $this->workflow->getId() ),
			array( 'sort' => 'rev_id', 'order' => 'DESC', 'limit' => 100 )
		);
		if ( $history ) {
			// get rid of history entries user doesn't have sufficient permissions for
			foreach ( $history as $i => $revision ) {
				/** @var PostRevision|PostSummary $revision */

				// only check against the specific revision, ignoring the most recent
				if ( !$this->permissions->isAllowed( $revision, 'history' ) ) {
					unset( $history[$i] );
				}
			}

			return $history;
		} else {
			throw new InvalidDataException( 'Unable to load topic history for topic ' . $this->workflow->getId()->getAlphadecimal(), 'fail-load-history' );
		}
	}

	/**
	 * Loads the post referenced by $postId. Returns null when:
	 *    $postId does not belong to the workflow
	 *    The user does not have view access to the topic title
	 *    The user does not have view access to the referenced post
	 * All these conditions add a relevant error message to $this->errors when returning null
	 *
	 * @param UUID|string $postId The post being requested
	 * @return PostRevision|null
	 */
	protected function loadRequestedPost( $postId ) {
		if ( !$postId instanceof UUID ) {
			$postId = UUID::create( $postId );
		}

		if ( $this->rootLoader === null ) {
			// Since there is no root loader the full tree is already loaded
			$topicTitle = $root = $this->loadRootPost();
			if ( !$topicTitle ) {
				return null;
			}
			$post = $root->getRecursiveResult( $root->registerDescendant( $postId ) );
			if ( !$post ) {
				// The requested postId is not a member of the current workflow
				$this->addError( 'post', wfMessage( 'flow-error-invalid-postId', $postId->getAlphadecimal() ) );
				return null;
			}
		} else {
			// Load the post and its root
			$found = $this->rootLoader->getWithRoot( $postId );
			if ( !$found['post'] || !$found['root'] || !$found['root']->getPostId()->equals( $this->workflow->getId() ) ) {
				$this->addError( 'post', wfMessage( 'flow-error-invalid-postId', $postId->getAlphadecimal() ) );
				return null;
			}
			$this->topicTitle = $topicTitle = $found['root'];
			$post = $found['post'];

			// using the path to the root post, we can know the post's depth
			$rootPath = $this->rootLoader->treeRepo->findRootPath( $postId );
			$post->setDepth( count( $rootPath ) - 1 );
			$post->setRootPost( $found['root'] );
		}

		if ( $this->permissions->isAllowed( $topicTitle, 'view' )
			&& $this->permissions->isAllowed( $post, 'view' ) ) {
			return $post;
		}

		$this->addError( 'moderation', wfMessage( 'flow-error-not-allowed' ) );
		return null;
	}

	protected function loadHistorical( PostRevision $post ) {
		if ( $post->isFirstRevision() ) {
			return array();
		}

		$found = $this->storage->find(
			'PostRevision',
			array( 'rev_type_id' => $post->getPostId() )
		);
		if ( !$found ) {
			throw new InvalidInputException( 'Should have found revisions', 'missing-revision' );
		}
		$revId = $post->getRevisionId();
		$rootPost = $post->getRootPost();
		foreach ( $found as $idx => $revision ) {
			/** @var PostRevision $revision */
			if ( $revId->equals( $revision->getRevisionId() ) ) {
				// Because storage returns a new object for every query
				// We need to find $post in the array and replace it
				$found[$idx] = $post;
			} else {
				// Root post needs to propogate from $post to found revisions
				$revision->setRootPost( $rootPost );
			}
		}
		return $found;
	}

	// Somehow the template has to know which post the errors go with
	public function getRepliedTo() {
		return isset( $this->submitted['replyTo'] ) ? $this->submitted['replyTo'] : null;
	}

	public function getAlphadecimalRepliedTo() {
		$repliedTo = $this->getRepliedTo();
		return $repliedTo instanceof UUID ? $repliedTo->getAlphadecimal() : $repliedTo;
	}

	// The prefix used for form data
	public function getName() {
		return 'topic';
	}

	protected function setNotification( $notificationType, array $extraVars = array() ) {
		$this->notification = array(
				'type' => $notificationType,
				'params' => $extraVars + array(
					'topic-workflow' => $this->workflow,
					'title' => $this->workflow->getArticleTitle(),
					'user' => $this->user,
				)
			);
	}
}<|MERGE_RESOLUTION|>--- conflicted
+++ resolved
@@ -402,24 +402,6 @@
 				$newRevision->setChildren( array() );
 			}
 
-<<<<<<< HEAD
-=======
-			// FIXME special case
-			if ( $this->action == 'edit-title' ) {
-				$renderFunction = function( Templating $templating ) use ( $newRevision ) {
-					return $templating->getContent( $newRevision, 'wikitext' );
-				};
-			} elseif ( $this->action === 'moderate-topic' || $this->action === 'close-open-topic' ) {
-				$renderFunction = function( Templating $templating ) use ( $self, $newRevision ) {
-					return $templating->renderTopic( $newRevision, $self );
-				};
-			} else {
-				$renderFunction = function( Templating $templating ) use ( $self, $newRevision, $rootPost ) {
-					return $templating->renderPost( $newRevision, $self );
-				};
-			}
-
->>>>>>> 06eceef3
 			if ( is_array( $this->notification ) ) {
 				$this->notification['params']['revision'] = $this->newRevision;
 				// $this->topicTitle has already been loaded before in case
@@ -439,114 +421,8 @@
 		}
 	}
 
-<<<<<<< HEAD
 	public function render( Templating $templating, array $options ) {
 		throw new FlowException( 'deprecated' );
-=======
-	public function render( Templating $templating, array $options, $return = false ) {
-		if ( $this->action === 'history' ) {
-			$templating->getOutput()->addModuleStyles( array( 'ext.flow.history' ) );
-			$templating->getOutput()->addModules( array( 'ext.flow.history' ) );
-		} else {
-			$templating->getOutput()->addModuleStyles( array( 'ext.flow.discussion.styles', 'ext.flow.moderation.styles' ) );
-			$templating->getOutput()->addModules( array( 'ext.flow.discussion' ) );
-		}
-
-		$prefix = '';
-
-		switch( $this->action ) {
-		case 'history':
-			$root = $this->loadRootPost();
-			if ( !$root ) {
-				return '';
-			}
-
-			// BC: old history links used to also have postId for topic history
-			if ( isset( $options['postId'] ) && !$root->getPostId()->equals( UUID::create( $options['postId'] ) ) ) {
-				return $prefix . $this->renderPostHistory( $templating, $options, $return );
-			}
-
-			$history = $this->loadTopicHistory();
-
-			return $prefix . $templating->render( "flow:topic-history.html.php", array(
-				'block' => $this,
-				'topic' => $this->workflow,
-				'root' => $root,
-				'history' => new History( $history ),
-				'historyRenderer' => new HistoryRenderer( $this->permissions, $templating, $this ),
-			), $return );
-
-		case 'edit-post':
-			return $prefix . $this->renderEditPost( $templating, $options, $return );
-
-		case 'edit-title':
-			$topicTitle = $this->loadTopicTitle();
-			if ( !$this->permissions->isAllowed( $topicTitle, 'edit-title' ) ) {
-				return $prefix . $templating->render( 'flow:error-permissions.html.php' );
-			}
-			return $prefix . $templating->render( "flow:edit-title.html.php", array(
-				'block' => $this,
-				'topic' => $this->workflow,
-				'topicTitle' => $this->newRevision ?: $topicTitle, // if already submitted, use submitted revision,
-			), $return );
-
-		case 'compare-post-revisions':
-			if ( !isset( $options['newRevision'] ) ) {
-				throw new InvalidInputException( 'A revision must be provided for comparison', 'revision-comparison' );
-			}
-
-			$revisionView = PostRevisionView::newFromId( $options['newRevision'], $templating, $this, $this->user );
-			if ( !$revisionView ) {
-				throw new InvalidInputException( 'An invalid revision was provided for comparison', 'revision-comparison' );
-			}
-
-			if ( isset( $options['oldRevision'] ) ) {
-				return $revisionView->renderDiffViewAgainst( $options['oldRevision'], $return );
-			} else {
-				return $revisionView->renderDiffViewAgainstPrevious( $return );
-			}
-			break;
-
-		default:
-			$root = $this->loadRootPost();
-			if ( !$root ) {
-				return '';
-			}
-
-			if ( !isset( $options['topiclist-block'] ) ) {
-				$title = $templating->getContent( $root, 'wikitext' );
-				$templating->getOutput()->setHtmlTitle( $title );
-				$templating->getOutput()->setPageTitle( $title );
-
-				$prefix = $templating->render(
-					'flow:topic-permalink-warning.html.php',
-					array(
-						'block' => $this,
-					),
-					$return
-				);
-			}
-
-			if ( !$this->permissions->isAllowed( $root, 'view' ) ) {
-				return $prefix . $templating->render( 'flow:error-permissions.html.php' );
-			} elseif ( isset( $options['revId'] ) ) {
-				$revisionView = PostRevisionView::newFromId( $options['revId'], $templating, $this, $this->user );
-				if ( !$revisionView ) {
-					throw new InvalidInputException( 'The requested revision could not be found', 'missing-revision' );
-				} else if ( !$this->permissions->isAllowed( $revisionView->getRevision(), 'view' ) ) {
-					$this->addError( 'moderation', wfMessage( 'flow-error-not-allowed' ) );
-					return null;
-				}
-				return $revisionView->renderSingleView( $return );
-			} else {
-				return $prefix . $templating->renderTopic(
-					$root,
-					$this,
-					$return
-				);
-			}
-		}
->>>>>>> 06eceef3
 	}
 
 	protected function renderPostHistory( Templating $templating, array $options, $return = false ) {
