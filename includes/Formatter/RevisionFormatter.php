<?php

namespace Flow\Formatter;

use Flow\Collection\HeaderCollection;
use Flow\Collection\PostCollection;
use Flow\Container;
use Flow\Data\ObjectManager;
use Flow\Data\UserNameBatch;
use Flow\Exception\FlowException;
use Flow\Model\AbstractRevision;
use Flow\Model\PostRevision;
use Flow\Model\PostSummary;
use Flow\Model\UUID;
use Flow\RevisionActionPermissions;
use Flow\Templating;
use Flow\UrlGenerator;
use GenderCache;
use IContextSource;
use Message;
use Title;

/**
 * This implements a serializer for converting revision objects
 * into an array of localized and sanitized data ready for user
 * consumption.
 *
 * The formatApi method is the primary method of interacting with
 * this serializer. The results of formatApi can be passed on to
 * html formatting or emitted directly as an api response.
 *
 * For performance considerations of special purpose formatters like
 * CheckUser methods that build pieces of the api response are also
 * public.
 *
 * @todo can't output as api yet, Message instances are returned
 *  for the various strings.
 *
 * @todo this needs a better name, RevisionSerializer? not sure yet
 */
class RevisionFormatter {

	/**
	 * @var RevisionActionPermissions
	 */
	protected $permissions;

	/**
	 * @var Templating
	 */
	protected $templating;

	/**
	 * @var UrlGenerator;
	 */
	protected $urlGenerator;

	protected $includeProperties = false;

	/**
	 * @param RevisionActionPermissions $permissions
	 * @param Templating $templating
	 */
	public function __construct(
		RevisionActionPermissions $permissions,
		Templating $templating,
		UserNameBatch $usernames
	) {
		$this->permissions = $permissions;
		$this->templating = $templating;
		$this->urlGenerator = $this->templating->getUrlGenerator();
		$this->usernames = $usernames;
		$this->genderCache = GenderCache::singleton();
	}

	/**
	 * The self::buildProperties method is fairly expensive and only used for rendering
	 * history entries.  As such it is optimistically disabled unless requested
	 * here
	 */
	public function setIncludeHistoryProperties( $shouldInclude ) {
		$this->includeProperties = $shouldInclude;
	}

	/**
	 * @param FormatterRow $row
	 * @param IContextSource $ctx
	 * @return array|false
	 */
	public function formatApi( FormatterRow $row, IContextSource $ctx ) {
		// @todo the only permissions currently checked in this class are prev-revision
		// mostly permissions is used for the actions,  figure out how permissions should
		// fit into this class either used more or not at all.
		if ( $ctx->getUser()->getName() !== $this->permissions->getUser()->getName() ) {
			wfDebugLog( 'Flow', __METHOD__ . ': Formatting for wrong user' );
			return false;
		}

		$section = new \ProfileSection( __METHOD__ );
		$isContentAllowed = $this->permissions->isAllowed( $row->revision, 'view' );
		$isHistoryAllowed = $isContentAllowed ?: $this->permissions->isAllowed( $row->revision, 'history' );

		if ( !$isHistoryAllowed ) {
			return array();
		}

		$this->urlGenerator->withWorkflow( $row->workflow );
		$res = array(
			'workflowId' => $row->workflow->getId()->getAlphadecimal(),
			'revisionId' => $row->revision->getRevisionId()->getAlphadecimal(),
			'timestamp' => $row->revision->getRevisionId()->getTimestampObj()->getTimestamp( TS_MW ),
			'changeType' => $row->revision->getChangeType(),
			'dateFormats' => $this->getDateFormats( $row->revision, $ctx ),
			'properties' => $this->buildProperties( $row->workflow->getId(), $row->revision, $ctx ),
			'isModerated' => $this->templating->getModeratedRevision( $row->revision )->isModerated(),
			// These are read urls
			'links' => $this->buildLinks( $row ),
			// These are write urls
			'actions' => $this->buildActions( $row ),
			'size' => array(
				'old' => strlen( $row->previousRevision ? $row->previousRevision->getContentRaw() : '' ),
				'new' => strlen( $row->revision->getContentRaw() ),
			),
			'author' => $this->serializeUser(
				$row->revision->getUserWiki(),
				$row->revision->getUserId(),
				$row->revision->getUserIp()
			),
		);

		$prevRevId = $row->revision->getPrevRevisionId();
		$res['previousRevisionId'] = $prevRevId ? $prevRevId->getAlphadecimal() : null;

		if ( $res['isModerated'] ) {
			$res['moderator'] = $this->serializeUser(
				$row->revision->getModeratedByUserWiki(),
				$row->revision->getModeratedByUserId(),
				$row->revision->getModeratedByUserIp()
			);
		}

		if ( $isContentAllowed ) {
			$contentFormat = ( $row->revision instanceof PostRevision && $row->revision->isTopicTitle() )
				? 'wikitext'
				: 'html';

			$res += array(
				'content' => $this->templating->getContent( $row->revision, $contentFormat ),
				'contentFormat' => $contentFormat,
				'size' => array(
					'old' => null,
					'new' => strlen( $row->revision->getContentRaw() ),
				),
			);
			if ( $row->previousRevision
				&& $this->permissions->isAllowed( $row->previousRevision, 'view' )
			) {
				$res['size']['old'] = strlen( $row->previousRevision->getContentRaw() );
			}
		}

		if ( $row->revision instanceof PostRevision ) {
			$replyTo = $row->revision->getReplyToId();
			$res['replyToId'] = $replyTo ? $replyTo->getAlphadecimal() : null;
			$res['postId'] = $row->revision->getPostId()->getAlphadecimal();
		}

		return $res;
	}

	/**
	 * @param array $user Contains `name`, `wiki`, and `gender` keys
	 */
	public function serializeUserLinks( $user ) {
		$links = array(
			"contribs" => array(
				'url' => '',
				'title' => '',
			),
			"talk" => array(
				'url' => '',
				'title' => '',
			),
		);
		// is this right permissions? typically this would
		// be sourced from Linker::userToolLinks, but that
		// only undertands html strings.
		if ( $this->permissions->getUser()->isAllowed( 'block' ) ) {
			// only is the user has blocking rights
			$links += array(
				"block" => array(
					'url' => '',
					'link' => '',
				),
			);
		}

		return $links;
	}

	public function serializeUser( $userWiki, $userId, $userIp ) {
		$section = new \ProfileSection( __METHOD__ );
		$res = array(
			'name' => $this->usernames->get( $userWiki, $userId, $userIp ),
			'wiki' => $userWiki,
			'gender' => 'unknown',
			'links' => array(),
		);
		// Only works for the local wiki
		if ( wfWikiId() === $userWiki ) {
			$res['gender'] = $this->genderCache->getGenderOf( $res['name'], __METHOD__ );
		}
		if ( $res['name'] ) {
			$res['links'] = $this->serializeUserLinks( $res );
		}

		return $res;
	}

	/**
	 * @param AbstractRevision $revision
	 * @param IContextSource $ctx
	 * @return array Contains [timeAndDate, date, time]
	 */
	public function getDateFormats( AbstractRevision $revision, IContextSource $ctx ) {
		// also restricted to history
		if ( $this->includeProperties === false ) {
			return array();
		}

		$section = new \ProfileSection( __METHOD__ );
		$timestamp = $revision->getRevisionId()->getTimestampObj()->getTimestamp( TS_MW );
		$user = $ctx->getUser();
		$lang = $ctx->getLanguage();

		return array(
			'timeAndDate' => $lang->userTimeAndDate( $timestamp, $user ),
			'date' => $lang->userDate( $timestamp, $user ),
			'time' => $lang->userTime( $timestamp, $user ),
		);
	}

	/**
	 * @param FormatterRow $row
	 * @return array
	 */
	public function buildActions( FormatterRow $row ) {
		$section = new \ProfileSection( __METHOD__ );
		$title = $row->workflow->getArticleTitle();
		$action = $row->revision->getChangeType();
		$workflowId = $row->workflow->getId()->getAlphadecimal();
		$revId = $row->revision->getRevisionId()->getAlphadecimal();
		$postId = method_exists( $row->revision, 'getPostId' ) ? $row->revision->getPostId()->getAlphadecimal() : null;
		$actionTypes = $this->permissions->getActions()->getValue( $action, 'actions' );
		if ( $actionTypes === null ) {
			throw new FlowException( "No actions defined for action: $action" );
		}

		// actions primarily vary by revision type...

		$links = array();
		foreach ( $actionTypes as $type ) {
			switch( $type ) {
			case 'reply':
				if ( !$postId ) {
					throw new FlowException( "$type called without \$postId" );
				}
				$links['reply'] = array(
					'url' => $this->urlGenerator->buildUrl(
						$title,
						'reply',
						array(
							'workflow' => $workflowId,
							'topic_postId' => $postId,
						)
					),
					'title' => $this->msg( 'flow-reply-link' ),
				);
				break;

			case 'edit-header':
				$links['edit'] = array(
					'url' => $this->urlGenerator->buildUrl(
						$title,
						'edit',
						array(
							'workflow' => $workflowId,
							'header_revId' => $revId,
						)
					),
					'title' => $this->msg( 'flow-header-action-edit-header' )
				);
				break;

			case 'edit-topic': // fall-through
			case 'edit-post':
				if ( !$postId ) {
					throw new FlowException( "$type called without \$postId" );
				}
				$links['edit'] = array(
					'url' => $this->urlGenerator->buildUrl(
						$title,
						'edit',
						array(
							'workflow' => $workflowId ,
							'topic_postId' => $postId,
							'topic_revId' => $revId,
						)
					),
					'title' => $this->msg( 'flow-post-action-edit-post' )
				);
				break;

			case 'lock':
				// @todo
				break;

			case 'hide-topic':
				$links['hide'] = array(
						'url' => $this->urlGenerator->buildUrl(
							$title,
							'hide-topic',
							array( 'workflow' => $workflowId )
						),
						'title' => $this->msg( 'flow-topic-action-hide-topic' )
				);
				break;

			case 'hide-post':
				if ( !$postId ) {
					throw new FlowException( "$type called without \$postId" );
				}
				$links['hide'] = array(
						'url' => $this->urlGenerator->buildUrl(
							$title,
							'hide-post',
							array(
								'workflow' => $workflowId,
								'topic_postId' => $postId,
							)
						),
						'title' => $this->msg( 'flow-post-action-hide-post' )
				);
				break;

			case 'delete-topic':
				$links['delete'] = array(
						'url' => $this->urlGenerator->buildUrl(
							$title,
							'delete-topic',
							array( 'workflow' => $workflowId )
						),
						'title' => $this->msg( 'flow-topic-action-delete-topic' )
				);
				break;

			case 'delete-post':
				if ( !$postId ) {
					throw new FlowException( "$type called without \$postId" );
				}
				$links['delete'] = array(
						'url' => $this->urlGenerator->buildUrl(
							$title,
							'delete-post',
							array(
								'workflow' => $workflowId,
								'topic_postId' => $postId,
							)
						),
						'title' => $this->msg( 'flow-post-action-delete-post' )
				);
				break;

			case 'suppress-topic':
				$links['suppress'] = array(
						'url' => $this->urlGenerator->buildUrl(
							$title,
							'suppress-topic',
							array( 'workflow' => $workflowId )
						),
						'title' => $this->msg( 'flow-topic-action-suppress-topic' )
				);
				break;

			case 'suppress-post':
				if ( !$postId ) {
					throw new FlowException( "$type called without \$postId" );
				}
				$links['suppress'] = array(
						'url' => $this->urlGenerator->buildUrl(
							$title,
							'suppress-post',
							array(
								'workflow' => $workflowId,
								'topic_postId' => $postId,
							)
						),
						'title' => $this->msg( 'flow-post-action-suppress-post' )
				);
				break;

			default:
				wfDebugLog( 'Flow', __METHOD__ . ': unkown action link type: ' . $type );
				break;
			}
		}

		return $links;
	}

	/**
	 * @param FormatterRow $row
	 * @return array
	 * @throws FlowException
	 */
	public function buildLinks( FormatterRow $row ) {
		$section = new \ProfileSection( __METHOD__ );
		$title = $row->workflow->getArticleTitle();
		$action = $row->revision->getChangeType();
		$workflowId = $row->workflow->getId()->getAlphadecimal();
		$revId = $row->revision->getRevisionId()->getAlphadecimal();
		$postId = method_exists( $row->revision, 'getPostId' ) ? $row->revision->getPostId()->getAlphadecimal() : null;

		$linkTypes = $this->permissions->getActions()->getValue( $action, 'links' );
		if ( $linkTypes === null ) {
			throw new FlowException( "No links defined for action: $action" );
		}

		$links = array();
		foreach ( $linkTypes as $type ) {
			switch( $type ) {
			case 'topic':
				$links['topic'] = array(
					'url' => $this->urlGenerator->buildUrl(
						$title,
						'view',
						array( 'workflow' => $workflowId )
					),
					'title' => $this->msg( 'flow-link-topic' )
				);
				break;

			case 'post':
				if ( !$postId ) {
					wfDebugLog( 'Flow', __METHOD__ . ': No postId available to render post link' );
					break;
				}
				$links['post'] = array(
					'url' => $this->urlGenerator->buildUrl(
						$title,
						'view',
						array(
							'workflow' => $workflowId,
						)
					) . '#post-' . $postId,
					'title' => $this->msg( 'flow-link-post' )
				);
				break;

			case 'header-revision':
				$links['header-revision'] = array(
					'url' => $this->urlGenerator->buildUrl(
						$title,
						'view',
						array(
							'workflow' => $workflowId,
							'header_revId' => $revId,
						)
					),
					'title' => $this->msg( 'flow-link-header-revision' )
				);
				break;

			case 'topic-revision':
				if ( !$postId ) {
					wfDebugLog( 'Flow', __METHOD__ . ': No postId available to render revision link' );
					break;
				}

				$links['topic-revision'] = array(
					'url' => $this->urlGenerator->buildUrl(
						$title,
						'view',
						array(
							'workflow' => $workflowId,
							'topic_postId' => $postId,
							'topic_revId' => $revId,
						)
					),
					'title' => $this->msg( 'flow-link-topic-revision' )
				);
				break;

			case 'post-revision':
				if ( !$postId ) {
					wfDebugLog( 'Flow', __METHOD__ . ': No postId available to render revision link' );
					break;
				}

				$links['post-revision'] = array(
					'url' => $this->urlGenerator->buildUrl(
						$title,
						'view',
						array(
							'workflow' => $workflowId,
							'topic_postId' => $postId,
							'topic_revId' => $revId,
						)
					),
					'title' => $this->msg( 'flow-link-post-revision' )
				);
				break;

			case 'post-history':
				if ( !$postId ) {
					wfDebugLog( 'Flow', __METHOD__ . ': No postId available to render history link' );
					break;
				}

				$links['post-history'] = array(
					'url' => $this->urlGenerator->buildUrl(
						$title,
						'history',
						array(
							'workflow' => $workflowId,
							'topic_postId' => $postId,
						)
					),
					'title' => $this->msg( 'hist' )
				);
				break;

			case 'topic-history':
				$links['topic-history'] = array(
					'url' => $this->urlGenerator->buildUrl(
						$title,
						'history',
						array( 'workflow' => $workflowId )
					),
					'title' => $this->msg( 'hist' )
				);
				break;

			case 'board-history':
				$links['board-history'] = array(
					'url' => $this->urlGenerator->buildUrl(
						$title,
						'history'
					),
					'title' => $this->msg( 'hist' )
				);
				break;

			case 'diff-header':
				/*
				 * To diff against previous revision, we don't really need that
				 * revision id; if no particular diff id is specified, it will
				 * assume a diff against previous revision. However, we do want
				 * to make sure that a previous revision actually exists to diff
				 * against. This could result in a network request (fetching the
				 * current revision), but it's likely being loaded anyways.
				 */
				if ( $row->revision->getPrevRevisionId() !== null ) {
					$links['diff'] = array(
						'url' => $this->urlGenerator->buildUrl(
							$title,
							'compare-header-revisions',
							array(
<<<<<<< HEAD
								'workflow' => $workflowId,
								'header_newRevision' => $revId,
								'header_oldRevision' => $row->revision->getPrevRevisionId()->getAlphadecimal(),
=======
								'workflow' => $workflowId->getAlphadecimal(),
								'header_newRevision' => $revId->getAlphadecimal(),
>>>>>>> 9e19bac9
							)
						),
						'title' => $this->msg( 'diff' )
					);

					/*
					 * Different formatters have different terminology for the link
					 * that diffs a certain revision to the previous revision.
					 *
					 * E.g.: Special:Contributions has "diff" ($links['diff']),
					 * ?action=history has "prev" ($links['prev']).
					 */
					$links['diff-prev'] = array(
						'url' => $links['diff']['url'],
						'title' => $this->msg( 'last' )
					);
				}

				/*
				 * To diff against the current revision, we need to know the id
				 * of this last revision. This could be an additional network
				 * request, though anything using formatter likely already needs
				 * to request the most current revision (e.g. to check
				 * permissions) so we should be able to get it from local cache.
				 */
				$cur = $row->currentRevision;
				if ( !$row->revision->getRevisionId()->equals( $cur->getRevisionId() ) ) {
					$links['diff-cur'] = array(
						'url' => $this->urlGenerator->buildUrl(
							$title,
							'compare-header-revisions',
							array(
<<<<<<< HEAD
								'workflow' => $workflowId,
								'topic_newRevision' => $cur->getRevisionId()->getAlphadecimal(),
								'topic_oldRevision' => $revId,
=======
								'workflow' => $workflowId->getAlphadecimal(),
								'header_newRevision' => $cur->getRevisionId()->getAlphadecimal(),
								'header_oldRevision' => $revId->getAlphadecimal(),
>>>>>>> 9e19bac9
							)
						),
						'title' => $this->msg( 'cur' )
					);
				}
				break;

			case 'diff-post':
				/*
				 * To diff against previous revision, we don't really need that
				 * revision id; if no particular diff id is specified, it will
				 * assume a diff against previous revision. However, we do want
				 * to make sure that a previous revision actually exists to diff
				 * against. This could result in a network request (fetching the
				 * current revision), but it's likely being loaded anyways.
				 */
				if ( $row->revision->getPrevRevisionId() !== null ) {
					$links['diff'] = array(
						'url' => $this->urlGenerator->buildUrl(
							$title,
							'compare-post-revisions',
							array(
<<<<<<< HEAD
								'workflow' => $workflowId,
								'topic_newRevision' => $revId,
								'topic_oldRevision' => $row->revision->getPrevRevisionId()->getAlphadecimal(),
=======
								'workflow' => $workflowId->getAlphadecimal(),
								'topic_newRevision' => $revId->getAlphadecimal(),
>>>>>>> 9e19bac9
							)
						),
						'title' => $this->msg( 'diff' )
					);

					/*
					 * Different formatters have different terminology for the link
					 * that diffs a certain revision to the previous revision.
					 *
					 * E.g.: Special:Contributions has "diff" ($links['diff']),
					 * ?action=history has "prev" ($links['prev']).
					 */
					$links['diff-prev'] = array(
						'url' => $links['diff']['url'],
						'title' => $this->msg( 'last' )
					);
				}

				/*
				 * To diff against the current revision, we need to know the id
				 * of this last revision. This could be an additional network
				 * request, though anything using formatter likely already needs
				 * to request the most current revision (e.g. to check
				 * permissions) so we should be able to get it from local cache.
				 */
				$cur = $row->currentRevision;
				if ( !$row->revision->getRevisionId()->equals( $cur->getRevisionId() ) ) {
					$links['diff-cur'] = array(
						'url' => $this->urlGenerator->buildUrl(
							$title,
							'compare-post-revisions',
							array(
								'workflow' => $workflowId,
								'topic_newRevision' => $cur->getRevisionId()->getAlphadecimal(),
								'topic_oldRevision' => $revId,
							)
						),
						'title' => $this->msg( 'cur' )
					);
				}
				break;

			case 'diff-post-summary':
				if ( !$revId ) {
					wfDebugLog( 'Flow', __METHOD__ . ': No revId available to render diff link' );
					break;
				}
				$links['diff'] = array(
					$this->urlGenerator->buildUrl(
						$title,
						'compare-postsummary-revisions',
						array(
							'workflow' => $workflowId,
							'topicsummary_newRevision' => $revId,
						)
					),
					$this->msg( 'diff' )
				);
				break;

			case 'workflow':
				/** @var Title $linkTitle */
				list( $linkTitle, $query ) = $this->urlGenerator->buildUrlData(
					$title,
					'view'
				);
				$links['workflow'] = array(
					'url' => $linkTitle->getFullUrl( $query ),
					'title' => new \RawMessage( '$1', array( $linkTitle->getPrefixedText() ) ),
				);
				break;

			default:
				wfDebugLog( 'Flow', __METHOD__ . ': unkown action link type: ' . $type );
				break;
			}
		}

		return $links;
	}

	/**
	 * Build api properties defined in FlowActions for this change type
	 *
	 * This is a fairly expensive function(compared to the other methods in this class).
	 * As such its only output when specifically requested
	 *
	 * @param UUID $workflowId
	 * @param AbstractRevision $revision
	 * @param IContextSource $ctx
	 * @return array
	 */
	public function buildProperties( UUID $workflowId, AbstractRevision $revision, IContextSource $ctx ) {
		if ( $this->includeProperties === false ) {
			return array();
		}

		$section = new \ProfileSection( __METHOD__ );
		$changeType = $revision->getChangeType();
		$actions = $this->permissions->getActions();
		$params = $actions->getValue( $changeType, 'history', 'i18n-params' );
		if ( !$params ) {
			// should we have a sigil for i18n with no parameters?
			wfDebugLog( 'Flow', __METHOD__ . ": No i18n params for changeTyp4 $changeType on " . $revision->getRevisionId()->getAlphadecimal() );
			return array();
		}

		$res = array( '_key' => $actions->getValue( $changeType, 'history', 'i18n-message' ) );
		foreach ( $params as $param ) {
			$res[$param] = $this->processParam( $param, $revision, $workflowId, $ctx );
		}

		return $res;
	}

	/**
	 * Mimic Echo parameter formatting
	 *
	 * @param string $param The requested i18n parameter
	 * @param AbstractRevision|array $revision The revision to format or an array of revisions
	 * @param UUID $workflowId The UUID of the workflow $revision belongs tow
	 * @param IContextSource $ctx
	 * @return mixed A valid parameter for a core Message instance
	 * @throws FlowException
	 */
	protected function processParam( $param, /* AbstractRevision|array */ $revision, UUID $workflowId, IContextSource $ctx ) {
		switch ( $param ) {
		case 'creator-text':
			if ( $revision instanceof PostRevision ) {
				return $this->templating->getCreatorText( $revision );
			} else {
				return '';
			}

		case 'user-text':
			return $this->templating->getUserText( $revision );

		case 'user-links':
			return Message::rawParam( $this->templating->getUserLinks( $revision ) );

		case 'summary':
			/*
			 * Fetch in HTML; unparsed wikitext in summary is pointless.
			 * Larger-scale wikis will likely also store content in html, so no
			 * Parsoid roundtrip is needed then (and if it *is*, it'll already
			 * be needed to render Flow discussions, so this is manageable)
			 */
			$lang = $ctx->getLanguage();
			$content = $this->templating->getContent( $revision, 'html' );
			$content = strip_tags( $content );
			return Message::rawParam( htmlspecialchars( $lang->truncate( trim( $content ), 140 ) ) );

		case 'wikitext':
			$content = $this->templating->getContent( $revision, 'wikitext' );
			return Message::rawParam( htmlspecialchars( $content ) );

		// This is potentially two networked round trips, much too expensive for
		// the rendering loop
		case 'prev-wikitext':
			if ( $revision->isFirstRevision() ) {
				return '';
			}
			$previousRevision = $revision->getCollection()->getPrevRevision( $revision );
			if ( !$previousRevision ) {
				return '';
			}
			if ( !$this->permissions->isAllowed( $previousRevision, 'view' ) ) {
				return '';
			}

			$content = $this->templating->getContent( $previousRevision, 'wikitext' );
			return Message::rawParam( htmlspecialchars( $content ) );

		case 'workflow-url':
			return $this->templating->getUrlGenerator()->generateUrl( $workflowId );

		case 'post-url':
			if ( !$revision instanceof PostRevision ) {
				throw new FlowException( 'Expected PostRevision but received' . get_class( $revision ) );
			}
			return $this->templating->getUrlGenerator()
				->generateUrl(
					$workflowId,
					'view',
					array(),
					'flow-post-' . $revision->getPostId()->getAlphadecimal()
				);

		case 'moderated-reason':
			// don-t parse wikitext in the moderation reason
			return Message::rawParam( htmlspecialchars( $revision->getModeratedReason() ) );

		case 'topic-of-post':
			if ( !$revision instanceof PostRevision ) {
				throw new FlowException( 'Expected PostRevision but received ' . get_class( $revision ) );
			}
			$root = $revision->getRootPost();
			$content = $this->templating->getContent( $root, 'wikitext' );

			if ( !$this->permissions->isAllowed( $root, 'view' ) ) {
				/*
				 * If a user is not allowed to view the content, a message will
				 * be displayed instead (which may contain html - links to the
				 * user). That HTML should not be escaped.
				 */
				return Message::rawParam( $content );
			}

			// normal msg param, will be escaped
			return $content;

		case 'post-of-summary':
			if ( !$revision instanceof PostSummary ) {
				throw new FlowException( 'Expected PostSummary but received ' . get_class( $revision ) );
			}
			$post = $revision->getCollection()->getPost()->getLastRevision();
			if ( $post->isTopicTitle() ) {
				$content = $this->templating->getContent( $post, 'wikitext' );
				if ( $this->permissions->isAllowed( $post, 'view' ) ) {
					$content = htmlspecialchars( $content );
				}
			} else {
				$content = $this->templating->getContent( $post, 'html' );
			}
			return Message::rawParam( $content );
		case 'bundle-count':
			return Message::numParam( count( $revision ) );

		default:
			wfWarn( __METHOD__ . ': Unknown formatter parameter: ' . $param );
			return '';
		}
	}

	protected function msg( $key /*...*/ ) {
		$params = func_get_args();
		if ( count( $params ) !== 1 ) {
			array_shift( $params );
			return wfMessage( $key, $params );
		}
		if ( !isset( $this->messages[$key] ) ) {
			$this->messages[$key] = new \Message( $key );
		}
		return $this->messages[$key];
	}
}<|MERGE_RESOLUTION|>--- conflicted
+++ resolved
@@ -566,14 +566,8 @@
 							$title,
 							'compare-header-revisions',
 							array(
-<<<<<<< HEAD
 								'workflow' => $workflowId,
 								'header_newRevision' => $revId,
-								'header_oldRevision' => $row->revision->getPrevRevisionId()->getAlphadecimal(),
-=======
-								'workflow' => $workflowId->getAlphadecimal(),
-								'header_newRevision' => $revId->getAlphadecimal(),
->>>>>>> 9e19bac9
 							)
 						),
 						'title' => $this->msg( 'diff' )
@@ -606,15 +600,9 @@
 							$title,
 							'compare-header-revisions',
 							array(
-<<<<<<< HEAD
 								'workflow' => $workflowId,
-								'topic_newRevision' => $cur->getRevisionId()->getAlphadecimal(),
-								'topic_oldRevision' => $revId,
-=======
-								'workflow' => $workflowId->getAlphadecimal(),
 								'header_newRevision' => $cur->getRevisionId()->getAlphadecimal(),
-								'header_oldRevision' => $revId->getAlphadecimal(),
->>>>>>> 9e19bac9
+								'header_oldRevision' => $revId,
 							)
 						),
 						'title' => $this->msg( 'cur' )
@@ -637,14 +625,8 @@
 							$title,
 							'compare-post-revisions',
 							array(
-<<<<<<< HEAD
 								'workflow' => $workflowId,
 								'topic_newRevision' => $revId,
-								'topic_oldRevision' => $row->revision->getPrevRevisionId()->getAlphadecimal(),
-=======
-								'workflow' => $workflowId->getAlphadecimal(),
-								'topic_newRevision' => $revId->getAlphadecimal(),
->>>>>>> 9e19bac9
 							)
 						),
 						'title' => $this->msg( 'diff' )
