--- conflicted
+++ resolved
@@ -2,15 +2,8 @@
 
 namespace Flow\Formatter;
 
-<<<<<<< HEAD
-use Flow\Collection\HeaderCollection;
-use Flow\Collection\PostCollection;
-use Flow\Container;
-use Flow\Data\ObjectManager;
+use Flow\Anchor;
 use Flow\Data\UserNameBatch;
-=======
-use Flow\Anchor;
->>>>>>> 73a9afca
 use Flow\Exception\FlowException;
 use Flow\Model\AbstractRevision;
 use Flow\Model\PostRevision;
@@ -260,7 +253,6 @@
 
 	/**
 	 * @param FormatterRow $row
-<<<<<<< HEAD
 	 * @return array
 	 */
 	public function buildActions( FormatterRow $row ) {
@@ -443,19 +435,16 @@
 
 	/**
 	 * @param FormatterRow $row
-	 * @return array
-=======
 	 * @return Anchor[]
->>>>>>> 73a9afca
 	 * @throws FlowException
 	 */
 	public function buildLinks( FormatterRow $row ) {
 		$section = new \ProfileSection( __METHOD__ );
 		$title = $row->workflow->getArticleTitle();
 		$action = $row->revision->getChangeType();
-		$workflowId = $row->workflow->getId()->getAlphadecimal();
-		$revId = $row->revision->getRevisionId()->getAlphadecimal();
-		$postId = method_exists( $row->revision, 'getPostId' ) ? $row->revision->getPostId()->getAlphadecimal() : null;
+		$workflowId = $row->workflow->getId();
+		$revId = $row->revision->getRevisionId();
+		$postId = method_exists( $row->revision, 'getPostId' ) ? $row->revision->getPostId() : null;
 
 		$linkTypes = $this->permissions->getActions()->getValue( $action, 'links' );
 		if ( $linkTypes === null ) {
@@ -467,18 +456,7 @@
 		foreach ( $linkTypes as $type ) {
 			switch( $type ) {
 			case 'topic':
-<<<<<<< HEAD
-				$links['topic'] = array(
-					'url' => $this->urlGenerator->buildUrl(
-						$title,
-						'view',
-						array( 'workflow' => $workflowId )
-					),
-					'title' => $this->msg( 'flow-link-topic' )
-				);
-=======
 				$links['topic'] = $this->urlGenerator->topicLink( $title, $workflowId );
->>>>>>> 73a9afca
 				break;
 
 			case 'post':
@@ -486,39 +464,12 @@
 					wfDebugLog( 'Flow', __METHOD__ . ': No postId available to render post link' );
 					break;
 				}
-<<<<<<< HEAD
-				$links['post'] = array(
-					'url' => $this->urlGenerator->buildUrl(
-						$title,
-						'view',
-						array(
-							'workflow' => $workflowId,
-						)
-					) . "#post-$postId",
-					'title' => $this->msg( 'flow-link-post' )
-				);
-				break;
-
-			case 'header-revision':
-				$links['header-revision'] = array(
-					'url' => $this->urlGenerator->buildUrl(
-						$title,
-						'view',
-						array(
-							'workflow' => $workflowId,
-							'header_revId' => $revId,
-						)
-					),
-					'title' => $this->msg( 'flow-link-header-revision' )
-				);
-=======
 				$links['post'] = $this->urlGenerator->postLink( $title, $workflowId, $postId );
 				break;
 
 			case 'header-revision':
 				$links['header-revision'] = $this->urlGenerator
 					->headerRevisionLink( $title, $workflowId, $revId );
->>>>>>> 73a9afca
 				break;
 
 			case 'topic-revision':
@@ -527,23 +478,8 @@
 					break;
 				}
 
-<<<<<<< HEAD
-				$links['topic-revision'] = array(
-					'url' => $this->urlGenerator->buildUrl(
-						$title,
-						'view',
-						array(
-							'workflow' => $workflowId,
-							'topic_postId' => $postId,
-							'topic_revId' => $revId,
-						)
-					),
-					'title' => $this->msg( 'flow-link-topic-revision' )
-				);
-=======
 				$links['topic-revision'] = $this->urlGenerator
 					->topicRevisionLink( $title, $workflowId, $revId );
->>>>>>> 73a9afca
 				break;
 
 			case 'post-revision':
@@ -552,23 +488,8 @@
 					break;
 				}
 
-<<<<<<< HEAD
-				$links['post-revision'] = array(
-					'url' => $this->urlGenerator->buildUrl(
-						$title,
-						'view',
-						array(
-							'workflow' => $workflowId,
-							'topic_postId' => $postId,
-							'topic_revId' => $revId,
-						)
-					),
-					'title' => $this->msg( 'flow-link-post-revision' )
-				);
-=======
 				$links['post-revision'] = $this->urlGenerator
 					->postRevisionLink( $title, $workflowId, $postId, $revId );
->>>>>>> 73a9afca
 				break;
 
 			case 'post-history':
@@ -576,43 +497,26 @@
 					wfDebugLog( 'Flow', __METHOD__ . ': No postId available to render post-history link' );
 					break;
 				}
-<<<<<<< HEAD
-
-				$links['post-history'] = array(
-					'url' => $this->urlGenerator->buildUrl(
-						$title,
-						'history',
-						array(
-							'workflow' => $workflowId,
-							'topic_postId' => $postId,
-						)
-					),
-					'title' => $this->msg( 'hist' )
-				);
+				$links['post-history'] = $this->urlGenerator->postHistoryLink( $title, $workflowId, $postId );
 				break;
 
 			case 'topic-history':
-				$links['topic-history'] = array(
-					'url' => $this->urlGenerator->buildUrl(
-						$title,
-						'history',
-						array( 'workflow' => $workflowId )
-					),
-					'title' => $this->msg( 'hist' )
-				);
+				$links['topic-history'] = $this->urlGenerator->workflowHistoryLink( $title, $workflowId );
 				break;
 
 			case 'board-history':
-				$links['board-history'] = array(
-					'url' => $this->urlGenerator->buildUrl(
-						$title,
-						'history'
-					),
-					'title' => $this->msg( 'hist' )
-				);
+				$links['board-history'] = $this->urlGenerator->boardHistoryLink( $title );
 				break;
 
 			case 'diff-header':
+				$diffCallback = isset( $diffCallback ) ? $diffCallback : array( $this->urlGenerator, 'diffHeaderLink' );
+				// don't break, diff links are rendered below
+			case 'diff-post':
+				$diffCallback = isset( $diffCallback ) ? $diffCallback : array( $this->urlGenerator, 'diffPostLink' );
+				// don't break, diff links are rendered below
+			case 'diff-post-summary':
+				$diffCallback = isset( $diffCallback ) ? $diffCallback : array( $this->urlGenerator, 'diffSummaryLink' );
+
 				/*
 				 * To diff against previous revision, we don't really need that
 				 * revision id; if no particular diff id is specified, it will
@@ -622,17 +526,7 @@
 				 * current revision), but it's likely being loaded anyways.
 				 */
 				if ( $row->revision->getPrevRevisionId() !== null ) {
-					$links['diff'] = array(
-						'url' => $this->urlGenerator->buildUrl(
-							$title,
-							'compare-header-revisions',
-							array(
-								'workflow' => $workflowId,
-								'header_newRevision' => $revId,
-							)
-						),
-						'title' => $this->msg( 'diff' )
-					);
+					$links['diff'] = call_user_func( $diffCallback, $title, $workflowId, $revId );
 
 					/*
 					 * Different formatters have different terminology for the link
@@ -641,10 +535,8 @@
 					 * E.g.: Special:Contributions has "diff" ($links['diff']),
 					 * ?action=history has "prev" ($links['prev']).
 					 */
-					$links['diff-prev'] = array(
-						'url' => $links['diff']['url'],
-						'title' => $this->msg( 'last' )
-					);
+					$links['diff-prev'] = clone $links['diff'];
+					$links['diff-prev']->message = wfMessage( 'last' );
 				}
 
 				/*
@@ -655,109 +547,9 @@
 				 * permissions) so we should be able to get it from local cache.
 				 */
 				$cur = $row->currentRevision;
-				if ( !$row->revision->getRevisionId()->equals( $cur->getRevisionId() ) ) {
-					$links['diff-cur'] = array(
-						'url' => $this->urlGenerator->buildUrl(
-							$title,
-							'compare-header-revisions',
-							array(
-								'workflow' => $workflowId,
-								'header_newRevision' => $cur->getRevisionId()->getAlphadecimal(),
-								'header_oldRevision' => $revId,
-							)
-						),
-						'title' => $this->msg( 'cur' )
-					);
-				}
-				break;
-
-=======
-				$links['post-history'] = $this->urlGenerator->postHistoryLink( $title, $workflowId, $postId );
-				break;
-
-			case 'topic-history':
-				$links['topic-history'] = $this->urlGenerator->workflowHistoryLink( $title, $workflowId );
-				break;
-
-			case 'board-history':
-				$links['board-history'] = $this->urlGenerator->boardHistoryLink( $title );
-				break;
-
-			case 'diff-header':
-				$diffCallback = isset( $diffCallback ) ? $diffCallback : array( $this->urlGenerator, 'diffHeaderLink' );
-				// don't break, diff links are rendered below
->>>>>>> 73a9afca
-			case 'diff-post':
-				$diffCallback = isset( $diffCallback ) ? $diffCallback : array( $this->urlGenerator, 'diffPostLink' );
-				// don't break, diff links are rendered below
-			case 'diff-post-summary':
-				$diffCallback = isset( $diffCallback ) ? $diffCallback : array( $this->urlGenerator, 'diffSummaryLink' );
-
-				/*
-				 * To diff against previous revision, we don't really need that
-				 * revision id; if no particular diff id is specified, it will
-				 * assume a diff against previous revision. However, we do want
-				 * to make sure that a previous revision actually exists to diff
-				 * against. This could result in a network request (fetching the
-				 * current revision), but it's likely being loaded anyways.
-				 */
-				if ( $row->revision->getPrevRevisionId() !== null ) {
-<<<<<<< HEAD
-					$links['diff'] = array(
-						'url' => $this->urlGenerator->buildUrl(
-							$title,
-							'compare-post-revisions',
-							array(
-								'workflow' => $workflowId,
-								'topic_newRevision' => $revId,
-							)
-						),
-						'title' => $this->msg( 'diff' )
-					);
-=======
-					$links['diff'] = call_user_func( $diffCallback, $title, $workflowId, $revId );
->>>>>>> 73a9afca
-
-					/*
-					 * Different formatters have different terminology for the link
-					 * that diffs a certain revision to the previous revision.
-					 *
-					 * E.g.: Special:Contributions has "diff" ($links['diff']),
-					 * ?action=history has "prev" ($links['prev']).
-					 */
-<<<<<<< HEAD
-					$links['diff-prev'] = array(
-						'url' => $links['diff']['url'],
-						'title' => $this->msg( 'last' )
-					);
-=======
-					$links['diff-prev'] = clone $links['diff'];
-					$links['diff-prev']->message = wfMessage( 'last' );
->>>>>>> 73a9afca
-				}
-
-				/*
-				 * To diff against the current revision, we need to know the id
-				 * of this last revision. This could be an additional network
-				 * request, though anything using formatter likely already needs
-				 * to request the most current revision (e.g. to check
-				 * permissions) so we should be able to get it from local cache.
-				 */
-				$cur = $row->currentRevision;
-<<<<<<< HEAD
-				if ( !$row->revision->getRevisionId()->equals( $cur->getRevisionId() ) ) {
-					$links['diff-cur'] = array(
-						'url' => $this->urlGenerator->buildUrl(
-							$title,
-							'compare-post-revisions',
-							array(
-								'workflow' => $workflowId,
-								'topic_newRevision' => $cur->getRevisionId()->getAlphadecimal(),
-								'topic_oldRevision' => $revId,
-							)
-						),
-						'title' => $this->msg( 'cur' )
-					);
+				if ( !$revId->equals( $cur->getRevisionId() ) ) {
+					$links['diff-cur'] = call_user_func( $diffCallback, $title, $workflowId, $cur->getRevisionId(), $revId );
+					$links['diff-cur']->message = wfMessage( 'cur' );
 				}
 				break;
 
@@ -771,17 +563,8 @@
 				 * current revision), but it's likely being loaded anyways.
 				 */
 				if ( $row->revision->getPrevRevisionId() !== null ) {
-					$links['diff'] = array(
-						'url' => $this->urlGenerator->buildUrl(
-							$title,
-							'compare-postsummary-revisions',
-							array(
-								'workflow' => $workflowId,
-								'topicsummary_newRevision' => $revId,
-							)
-						),
-						'title' => $this->msg( 'diff' )
-					);
+					$links['diff'] = $this->urlGenerator
+						->diffSummaryLink( $title, $workflowId, $revId );
 
 					/*
 					 * Different formatters have different terminology for the link
@@ -790,10 +573,8 @@
 					 * E.g.: Special:Contributions has "diff" ($links['diff']),
 					 * ?action=history has "prev" ($links['prev']).
 					 */
-					$links['diff-prev'] = array(
-						'url' => $links['diff']['url'],
-						'title' => $this->msg( 'last' )
-					);
+					$links['diff-prev'] = clone $links['diff'];
+					$links['diff-prev']->title = $this->msg( 'last' );
 				}
 
 				/*
@@ -805,40 +586,13 @@
 				 */
 				$cur = $row->currentRevision;
 				if ( !$row->revision->getRevisionId()->equals( $cur->getRevisionId() ) ) {
-					$links['diff-cur'] = array(
-						'url' => $this->urlGenerator->buildUrl(
-							$title,
-							'compare-postsummary-revisions',
-							array(
-								'workflow' => $workflowId,
-								'topicsummary_newRevision' => $cur->getRevisionId()->getAlphadecimal(),
-								'topicsummary_oldRevision' => $revId,
-							)
-						),
-						'title' => $this->msg( 'cur' )
-					);
-=======
-				if ( !$revId->equals( $cur->getRevisionId() ) ) {
-					$links['diff-cur'] = call_user_func( $diffCallback, $title, $workflowId, $cur->getRevisionId(), $revId );
-					$links['diff-cur']->message = wfMessage( 'cur' );
->>>>>>> 73a9afca
+					$links['diff-cur'] = $this->urlGenerator
+						->diffSummaryLink( $title, $workflowId, $revId, $cur->getRevisionId() );
 				}
 				break;
 
 			case 'workflow':
-<<<<<<< HEAD
-				/** @var Title $linkTitle */
-				list( $linkTitle, $query ) = $this->urlGenerator->buildUrlData(
-					$title,
-					'view'
-				);
-				$links['workflow'] = array(
-					'url' => $linkTitle->getFullUrl( $query ),
-					'title' => new \RawMessage( '$1', array( $linkTitle->getPrefixedText() ) ),
-				);
-=======
 				$links['workflow'] = $this->urlGenerator->workflowLink( $title, $workflowId );
->>>>>>> 73a9afca
 				break;
 
 			default:
