--- conflicted
+++ resolved
@@ -21,20 +21,12 @@
 
 		$encoded = $rc->getAttribute( 'rc_params' );
 		if ( !$encoded ) {
-<<<<<<< HEAD
-			wfDebugLog( 'Flow', __METHOD__ . 'Something something' );
-=======
 			wfDebugLog( 'Flow', __METHOD__ . 'Missing rc_params' );
->>>>>>> a001f4cc
 			return null;
 		}
 		$params = unserialize( $encoded );
 		if ( !isset( $params['flow-workflow-change'] ) ) {
-<<<<<<< HEAD
-			wfDebugLog( 'Flow', __METHOD__ . 'Something something' );
-=======
 			wfDebugLog( 'Flow', __METHOD__ . 'Missing flow-workflow-change' );
->>>>>>> a001f4cc
 			return null;
 		}
 		$change = $params['flow-workflow-change'];
