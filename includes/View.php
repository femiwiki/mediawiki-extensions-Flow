--- conflicted
+++ resolved
@@ -38,14 +38,8 @@
 
 	public function show( WorkflowLoader $loader, $action ) {
 		$out = $this->getOutput();
-<<<<<<< HEAD
 		$out->addModuleStyles( array( 'mediawiki.ui', 'mediawiki.ui.button', 'ext.flow.new.styles' ) );
 		$out->addModules( array( 'ext.flow.new' ) );
-
-=======
-		$out->addModuleStyles( array( 'mediawiki.ui', 'mediawiki.ui.button', 'ext.flow.base.styles' ) );
-		$out->addModules( array( 'ext.flow.base', 'ext.flow.editor' ) );
->>>>>>> 06eceef3
 
 		// Allow other extensions to add modules
 		wfRunHooks( 'FlowAddModules', array( $out ) );
