--- conflicted
+++ resolved
@@ -26,17 +26,14 @@
 
 	function __construct(
 		Templating $templating,
-<<<<<<< HEAD
 		UrlGenerator $urlGenerator,
-		IContextSource $requestContext,
-		TemplateHelper $lightncandy
-=======
+		TemplateHelper $lightncandy,
 		IContextSource $requestContext
->>>>>>> 73a9afca
 	) {
 		$this->templating = $templating;
+		$this->urlGenerator = $urlGenerator;
+		$this->lightncandy = $lightncandy;
 		$this->setContext( $requestContext );
-		$this->lightncandy = $lightncandy;
 	}
 
 	public function show( WorkflowLoader $loader, $action ) {
@@ -72,7 +69,6 @@
 		}
 		wfProfileOut( __CLASS__ . '-init' );
 
-<<<<<<< HEAD
 		$wasPosted = $request->wasPosted();
 		if ( $wasPosted ) {
 			wfProfileIn( __CLASS__ . '-submit' );
@@ -87,17 +83,6 @@
 					$loader->commit( $workflow, $blocksToCommit );
 					$this->redirect( $workflow, 'view' );
 					wfProfileOut( __CLASS__ . '-submit' );
-=======
-		if ( $request->wasPosted() ) {
-			if ( $request->getVal( 'wpEditToken' ) != $user->getEditToken() ) {
-				$error = '<div class="error">' . $this->msg( 'sessionfailure' ) . '</div>';
-				$out->addHTML( $error );
-			} else {
-				$blocksToCommit = $loader->handleSubmit( $action, $blocks, $user, $request );
-				if ( $blocksToCommit ) {
-					$loader->commit( $workflow, $blocksToCommit );
-					$this->redirect( $workflow );
->>>>>>> 73a9afca
 					return;
 				}
 			}
