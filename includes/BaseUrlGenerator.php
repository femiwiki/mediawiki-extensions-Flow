--- conflicted
+++ resolved
@@ -156,21 +156,6 @@
 	 * @throws FlowException
 	 */
 	protected function resolveTitle( Title $title = null, UUID $workflowId = null ) {
-<<<<<<< HEAD
-		if ( $title !== null ) {
-			return $title;
-		}
-		if ( $workflowId === null ) {
-			throw new FlowException( 'Either $title or $workflowId must be provided' );
-		}
-		$alpha = $workflowId->getAlphadecimal();
-		if ( isset( $this->workflows[$alpha] ) ) {
-			return $this->workflows[$alpha]->getArticleTitle();
-		}
-		$workflow = $this->storage->get( $workflowId );
-		if ( !$workflow ) {
-			throw new FlowException( 'Could not locate workflow ' . $alpha );
-=======
 		if ( $title ) {
 			return $title;
 		}
@@ -186,7 +171,6 @@
 			}
 			$this->workflows[$alpha] = $workflow;
 			return $workflow->getArticleTitle();
->>>>>>> d50ded89
 		}
 
 		throw new FlowException( 'No title or workflow given' );
