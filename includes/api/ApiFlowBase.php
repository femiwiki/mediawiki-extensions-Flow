--- conflicted
+++ resolved
@@ -119,99 +119,6 @@
 		);
 	}
 
-<<<<<<< HEAD
-	public function execute() {
-		$loader = $this->getLoader();
-		$blocks = $loader->createBlocks();
-		/** @var \Flow\Model\Workflow $workflow */
-		$workflow = $loader->getWorkflow();
-		$action = $this->getAction();
-		$controller = $this->getOccupationController();
-		$user = $this->getUser();
-
-		$article = new Article( $workflow->getArticleTitle(), 0 );
-
-		$isNew = $workflow->isNew();
-		// Is this making unnecesary db round trips?
-		if ( !$isNew ) {
-			$controller->ensureFlowRevision( $article );
-		}
-
-		/** @var AbstractBlock $block */
-		foreach ( $blocks as $block ) {
-			$block->init( $action, $user );
-		}
-		$result = $this->getResult();
-
-		$blocksToCommit = $loader->handleSubmit( $action, $blocks, $user, $this->getModifiedRequest() );
-		if ( count( $blocksToCommit ) ) {
-			$commitResults = $loader->commit( $workflow, $blocksToCommit );
-			$savedBlocks = array();
-			$result->setIndexedTagName( $savedBlocks, 'block' );
-
-			foreach( $blocksToCommit as $block ) {
-				$savedBlocks[] = $block->getName();
-			}
-
-			$output[$action] = array(
-				'result' => array(),
-				'status' => 'ok',
-			);
-
-			foreach( $commitResults as $key => $value ) {
-				$output[$action]['result'][$key] = $this->processCommitResult( $value, $this->doRender() );
-			}
-			if ( $isNew && !$workflow->isNew() ) {
-				// Workflow was just created, ensure its underlying page is owned by flow
-				$controller->ensureFlowRevision( $article );
-			}
-		} else {
-			$output[$action] = array(
-				'status' => 'error',
-				'result' => array(),
-			);
-
-			foreach( $blocks as $block ) {
-				if ( $block->hasErrors() ) {
-					$errors = $block->getErrors();
-					$nativeErrors = array();
-
-					foreach( $errors as $key ) {
-						$nativeErrors[$key]['message'] = $block->getErrorMessage( $key )->parse();
-						$nativeErrors[$key]['extra'] = $block->getErrorExtra( $key );
-					}
-
-					$output[$action]['result'][$block->getName()] = $nativeErrors;
-				}
-			}
-		}
-
-		$this->getResult()->addValue( null, $this->apiFlow->getModuleName(), $output );
-	}
-
-	protected function processCommitResult( $result, $render = true ) {
-		$output = array();
-		foreach( $result as $key => $value ) {
-			if ( $value instanceof UUID ) {
-				$output[$key] = $value->getAlphadecimal();
-			} else {
-				$output[$key] = $value;
-			}
-		}
-
-		return $output;
-	}
-
-	public function mustBePosted() {
-		return true;
-	}
-
-	public function isWriteMode() {
-		return true;
-	}
-
-=======
->>>>>>> 28a0b85e
 	public function getHelpUrls() {
 		return array(
 			'https://www.mediawiki.org/wiki/Extension:Flow/API#' . $this->getAction(),
