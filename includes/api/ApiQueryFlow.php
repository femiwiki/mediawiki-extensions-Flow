<?php

use Flow\Model\UUID;

class ApiQueryFlow extends ApiQueryBase {
	protected $loader, $workflow, $definition, $container;

	public function __construct( $query, $moduleName ) {
		parent::__construct( $query, $moduleName, 'flow' );
	}

	/**
	 * @return \Flow\Container
	 */
	private function getContainer() {
		if ( !$this->container ) {
			$this->container = Flow\Container::getContainer();
		}
		return $this->container;
	}

	public function execute() {
		$container = $this->getContainer();
		// Get the parameters
		$params = $this->extractRequestParams();
		$passedParams = FormatJson::decode( $params['params'], true );

		$pageTitle = Title::newFromText( $params['page'] );
		$id = $params['workflow'] ? UUID::create( $params['workflow'] ) : null;

		$this->loader = $container['factory.loader.workflow']
			->createWorkflowLoader( $pageTitle, $id );
		$result = array(
			'workflow' => $this->loader->getWorkflow()->getId()->getAlphadecimal()
		);
		foreach( $this->loader->createBlocks() as $block ) {
			$block->init( $params['action'], $this->getUser() );

			$blockParams = array();
			if ( isset( $passedParams[$block->getName()] ) ) {
				$blockParams = $passedParams[$block->getName()];
			}

			$templating = $container['templating'];

			if ( $block->canRender( $params['action'] ) ) {
				$result['blocks'][] = $block->renderAPI( $templating, $blockParams );
			}
		}

<<<<<<< HEAD
		array_walk_recursive( $result, function( &$value ) {
			// This is required untill php 5.4.0 after which we can
			// implement the JsonSerializable interface for Message
			if ( $value instanceof Message ) {
				$value = $value->text();
			}
		} );
=======
		$result = array(
			'element' => 'block',
			'workflow-id' => $this->loader->getWorkflow()->getId()->getAlphadecimal(),
		) + $blockOutput;
		$this->getResult()->setIndexedTagName( $result, 'block' );

>>>>>>> 9e19bac9
		$this->getResult()->addValue( 'query', $this->getModuleName(), $result );
	}

	public function getAllowedParams() {
		return array(
			'workflow' => array(
			),
			'page' => array(
				ApiBase::PARAM_REQUIRED => true,
			),
			'action' => array(
				ApiBase::PARAM_DFLT => 'view',
				ApiBase::PARAM_TYPE => $this->getReadOnlyFlowActions(),
			),
			'params' => array(
				ApiBase::PARAM_DFLT => '{}',
			),
		);
	}

	private function getReadOnlyFlowActions() {
		$container = $this->getContainer();
		/** @var \Flow\FlowActions $flowActions */
		$flowActions = $container['flow_actions'];
		$readOnly = array();
		foreach( $flowActions->getActions() as $action ) {
			if ( !$flowActions->getValue( $action, 'performs-writes' ) ) {
				$readOnly[] = $action;
			}
		}

		return $readOnly;
	}

	public function getDescription() {
		return 'Shim to query to the internal Flow API.  This API is not suggested ' .
			'for external use and will soon be superseded by an integrated mediawiki api.';
	}


	public function getParamDescription() {
		return array(
			'workflow' => 'Hex-encoded ID of the workflow to query',
			'page' => 'Title of the page to query',
			'action' => 'The view-type action to take',
			'params' => 'View parameters to pass to each block, indexed by block name',
		);
	}

	public function getExamples() {
		return array(
			'api.php?action=query&list=flow&flowpage=Main_Page',
		);
	}

	static public function array_merge_array( array $arrays ) {
		switch( count( $arrays ) ) {
		case 0:
			return array();

		case 1:
			return reset( $arrays );

		default:
			return call_user_func_array( 'array_merge', $arrays );
		}

	}
}<|MERGE_RESOLUTION|>--- conflicted
+++ resolved
@@ -48,7 +48,6 @@
 			}
 		}
 
-<<<<<<< HEAD
 		array_walk_recursive( $result, function( &$value ) {
 			// This is required untill php 5.4.0 after which we can
 			// implement the JsonSerializable interface for Message
@@ -56,14 +55,7 @@
 				$value = $value->text();
 			}
 		} );
-=======
-		$result = array(
-			'element' => 'block',
-			'workflow-id' => $this->loader->getWorkflow()->getId()->getAlphadecimal(),
-		) + $blockOutput;
-		$this->getResult()->setIndexedTagName( $result, 'block' );
 
->>>>>>> 9e19bac9
 		$this->getResult()->addValue( 'query', $this->getModuleName(), $result );
 	}
 
